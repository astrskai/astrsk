{
  "name": "pwa",
  "private": true,
  "version": "3.0.4",
  "type": "module",
  "scripts": {
    "db:export": "npx tsx src/db/export-to-json.ts",
    "dev": "vite --open",
    "build": "tsc -b && vite build",
    "lint": "eslint .",
    "preview": "vite preview",
    "prepare": "husky",
    "licenses": "license-checker --production --customPath licenses-format.json --excludePrivatePackages --json --out public/licenses.json",
    "prebuild": "npm run licenses",
    "check:licenses": "node scripts/check-licenses.js",
    "postbuild": "npm run check:licenses",
    "storybook": "storybook dev -p 6006",
    "build-storybook": "storybook build",
    "convex": "npx convex-helpers ts-api-spec --output-file src/convex"
  },
  "dependencies": {
    "@ai-sdk/anthropic": "^1.1.0",
    "@ai-sdk/cohere": "^1.2.10",
    "@ai-sdk/deepseek": "^0.1.13",
    "@ai-sdk/google": "^1.2.22",
    "@ai-sdk/mistral": "^1.1.15",
    "@ai-sdk/openai": "^1.1.0",
    "@ai-sdk/openai-compatible": "0.2.16",
    "@ai-sdk/xai": "^1.1.13",
    "@clerk/clerk-react": "^5.46.1",
    "@dnd-kit/core": "^6.1.0",
    "@dnd-kit/modifiers": "^8.0.0",
    "@dnd-kit/sortable": "^8.0.0",
    "@dnd-kit/utilities": "^3.2.2",
    "@electric-sql/pglite": "^0.3.7",
    "@emotion/react": "^11.14.0",
    "@emotion/styled": "^11.14.0",
    "@hookform/resolvers": "^3.10.0",
    "@monaco-editor/react": "4.7.0",
    "@mui/material": "^7.0.1",
    "@openrouter/ai-sdk-provider": "^0.0.6",
    "@radix-ui/react-accordion": "^1.2.8",
    "@radix-ui/react-aspect-ratio": "^1.1.4",
    "@radix-ui/react-checkbox": "^1.2.3",
    "@radix-ui/react-dialog": "^1.1.11",
    "@radix-ui/react-dismissable-layer": "^1.1.7",
    "@radix-ui/react-dropdown-menu": "^2.1.12",
    "@radix-ui/react-focus-scope": "^1.1.4",
    "@radix-ui/react-label": "^2.1.4",
    "@radix-ui/react-popover": "^1.1.11",
    "@radix-ui/react-progress": "^1.1.4",
    "@radix-ui/react-radio-group": "^1.3.4",
    "@radix-ui/react-scroll-area": "^1.2.6",
    "@radix-ui/react-select": "^2.2.2",
    "@radix-ui/react-separator": "^1.1.4",
    "@radix-ui/react-slider": "^1.3.6",
    "@radix-ui/react-slot": "^1.2.0",
    "@radix-ui/react-switch": "^1.2.2",
    "@radix-ui/react-tabs": "^1.1.9",
    "@radix-ui/react-tooltip": "^1.2.4",
    "@tailwindcss/vite": "^4.1.8",
    "@tanstack/query-async-storage-persister": "5.80.7",
    "@tanstack/query-broadcast-client-experimental": "5.80.7",
    "@tanstack/query-persist-client-core": "5.80.7",
    "@tanstack/react-query": "5.80.7",
    "@tanstack/react-query-devtools": "5.80.7",
    "@tanstack/react-router": "^1.131.44",
    "@tanstack/react-router-devtools": "^1.131.50",
    "@tanstack/react-virtual": "^3.13.12",
    "@wllama/wllama": "^2.2.1",
    "@xyflow/react": "^12.5.5",
    "ai": "^4.3.19",
    "axios": "^1.12.2",
    "buffer": "^6.0.3",
    "class-variance-authority": "^0.7.1",
    "clsx": "^2.1.1",
    "cmdk": "^1.1.1",
    "convex": "^1.26.2",
    "convex-helpers": "^0.1.104",
    "dayjs": "^1.11.13",
    "dockview": "^4.4.0",
    "dockview-core": "^4.3.1",
    "dockview-react": "^4.4.0",
    "drizzle-orm": "^0.40.0",
    "embla-carousel-auto-scroll": "^8.6.0",
    "embla-carousel-react": "^8.6.0",
    "file-type": "^19.5.0",
    "immer": "^10.1.1",
    "js-base64": "^3.7.7",
    "js-tiktoken": "^1.0.14",
    "jszip": "^3.10.1",
    "license-checker": "^25.0.1",
    "lodash-es": "^4.17.21",
    "lucide-react": "^0.503.0",
    "minijinja-js": "^2.12.0",
    "monaco-editor": "^0.52.2",
    "ollama-ai-provider": "^1.2.0",
    "opfs-tools": "^0.7.0",
    "png-chunks-encode": "^1.0.0",
    "png-chunks-extract": "^1.0.0",
    "postgres": "^3.4.5",
    "react": "^18.3.1",
    "react-colorful": "^5.6.1",
    "react-device-detect": "^2.2.3",
    "react-dom": "^18.3.1",
    "react-hook-form": "^7.53.1",
    "react-markdown": "^9.0.3",
    "react-qr-code": "^2.0.16",
    "read-chunk": "^5.0.0",
    "rehype-raw": "^7.0.0",
    "rehype-sanitize": "^6.0.0",
    "roll": "^1.3.2",
    "sonner": "^2.0.3",
    "superjson": "^2.2.2",
    "tailwind-merge": "^3.2.0",
    "tailwindcss-animate": "^1.0.7",
    "tslog": "^4.9.3",
    "usehooks-ts": "^3.1.1",
    "uuid": "^10.0.0",
    "vibe-shared-types": "file:../vibe-shared-types",
    "zod": "^3.24.1",
    "zustand": "^5.0.1"
  },
  "devDependencies": {
    "@chromatic-com/storybook": "^4.1.0",
    "@eslint/js": "^9.18.0",
    "@secretlint/secretlint-rule-preset-recommend": "^9.3.4",
    "@storybook/addon-a11y": "^9.0.16",
    "@storybook/addon-docs": "^9.0.16",
    "@storybook/addon-onboarding": "^9.0.16",
    "@storybook/react-vite": "^9.0.16",
<<<<<<< HEAD
    "@tanstack/router-plugin": "^1.131.50",
=======
    "@testing-library/react": "^16.3.0",
>>>>>>> 121b2619
    "@types/json-schema": "^7.0.15",
    "@types/lodash-es": "^4.17.12",
    "@types/node": "^20",
    "@types/png-chunks-encode": "^1.0.2",
    "@types/png-chunks-extract": "^1.0.2",
    "@types/react": "^18.3.23",
    "@types/react-dom": "^18.3.7",
    "@types/roll": "^1.2.3",
    "@types/uuid": "^10.0.0",
    "@typescript-eslint/parser": "^8.32.1",
    "@vite-pwa/assets-generator": "^0.2.6",
    "@vitejs/plugin-react": "^4.2.1",
    "@vitest/coverage-v8": "^3.1.4",
    "@vitest/ui": "^3.1.4",
    "dotenv": "^16.5.0",
    "drizzle-kit": "^0.31.1",
    "eslint": "^9.18.0",
    "eslint-config-prettier": "^10.1.5",
    "eslint-import-resolver-typescript": "^3.6.1",
    "eslint-plugin-import": "^2.29.1",
    "eslint-plugin-no-relative-import-paths": "^1.5.5",
    "eslint-plugin-react-hooks": "^5.0.0",
    "eslint-plugin-react-refresh": "^0.4.18",
    "eslint-plugin-security": "^3.0.1",
    "eslint-plugin-storybook": "^9.0.16",
    "globals": "^15.14.0",
    "husky": "^9.1.7",
    "jsdom": "^24.1.1",
    "lint-staged": "^15.4.3",
    "monaco-editor-webpack-plugin": "^7.1.0",
    "msw": "^2.4.9",
    "prettier": "^3.5.3",
    "prettier-plugin-tailwindcss": "^0.6.14",
    "rollup-plugin-license": "^3.6.0",
    "secretlint": "^9.3.4",
    "storybook": "^9.0.16",
    "tailwindcss": "^4.1.8",
    "ts-node": "^10.9.2",
    "tsconfig-paths": "^4.2.0",
    "tsconfig-paths-webpack-plugin": "^4.2.0",
    "tsx": "^4.19.3",
    "typescript": "~5.7.2",
    "typescript-eslint": "^8.20.0",
    "vite": "^6.3.6",
    "vite-plugin-pwa": "^0.21.1",
    "vite-tsconfig-paths": "^5.1.4",
    "vitest": "^3.1.4",
    "workbox-window": "^7.3.0"
  },
  "overrides": {
    "sharp": "0.32.6",
    "sharp-ico": "0.1.5"
  }
}<|MERGE_RESOLUTION|>--- conflicted
+++ resolved
@@ -129,11 +129,8 @@
     "@storybook/addon-docs": "^9.0.16",
     "@storybook/addon-onboarding": "^9.0.16",
     "@storybook/react-vite": "^9.0.16",
-<<<<<<< HEAD
     "@tanstack/router-plugin": "^1.131.50",
-=======
     "@testing-library/react": "^16.3.0",
->>>>>>> 121b2619
     "@types/json-schema": "^7.0.15",
     "@types/lodash-es": "^4.17.12",
     "@types/node": "^20",
