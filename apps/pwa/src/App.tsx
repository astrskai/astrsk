import { useIsMobile } from "@/components-v2/hooks/use-mobile";
import { QueryClientProvider } from "@tanstack/react-query";
import { ConvexProvider } from "convex/react";

import { createContext, useContext, useEffect, useState } from "react";

import { useDefaultInitialized } from "@/app/hooks/use-default-initialized";
import { useGlobalErrorHandler } from "@/app/hooks/use-global-error-handler";
import { queryClient } from "@/app/queries/query-client";
import { Page, useAppStore } from "@/app/stores/app-store";
import DesktopApp from "@/app/v2/desktop-app";
import MobileApp from "@/app/v2/mobile-app";
import {
  SidebarInset,
  SidebarLeftProvider,
} from "@/components-v2/both-sidebar";
import { usePwa } from "@/components-v2/hooks/use-pwa";
import { InstallPwa } from "@/components-v2/install-pwa";
import { LeftNavigationMobile } from "@/components-v2/left-navigation";
import {
  LeftNavigation,
  LeftNavigationTrigger,
} from "@/components-v2/left-navigation/left-navigation";
import { GlobalDockView } from "@/components-v2/global-dockview";
import { RightSidebarContextProvider } from "@/components-v2/top-bar";
import { cn } from "@/components-v2/lib/utils";
import { Loading } from "@/components-v2/loading";
import { PaymentPage } from "@/components-v2/setting/payment-page";
import { SignUpPage } from "@/components-v2/setting/signup-page";
import { SubscribePage } from "@/components-v2/setting/subscribe-page";
import { ThemeProvider } from "@/components-v2/theme-provider";
import { TopBar } from "@/components-v2/top-bar";
import { Sheet, SheetContent } from "@/components-v2/ui/sheet";
import { Toaster } from "@/components-v2/ui/sonner";
import { logger } from "@/shared/utils/logger";
import * as amplitude from "@amplitude/analytics-browser";
import { ReactQueryDevtools } from "@tanstack/react-query-devtools";
import { vibeConvexClient } from "@/lib/convex-client";

// Init amplitude
if (import.meta.env.VITE_AMPLITUDE_API_KEY) {
  amplitude.init(import.meta.env.VITE_AMPLITUDE_API_KEY, {
    // Disable auto capture
    autocapture: false,

    // Disable optional tracking
    trackingOptions: {
      ipAddress: false,
      language: false,
      platform: false,
    },
  });
}

// Mobile navigation context
const MobileNavigationContext = createContext<{
  isOpen: boolean;
  setIsOpen: (open: boolean) => void;
} | null>(null);

export const useMobileNavigation = () => {
  const context = useContext(MobileNavigationContext);
  if (!context) {
    throw new Error(
      "useMobileNavigation must be used within MobileNavigationProvider",
    );
  }
  return context;
};

function V2Layout({
  children,
}: Readonly<{
  children: React.ReactNode;
}>) {
  const isMobile = useIsMobile();
  const { isLoading, setIsLoading } = useAppStore();
  const [isLoadingScreen, setIsLoadingScreen] = useState(isLoading);
  const [isMobileNavOpen, setIsMobileNavOpen] = useState(false);
  const { isStandalone, canInstall, install } = usePwa();
  const defaultInitialized = useDefaultInitialized();

  // Initialize global error handler
  useGlobalErrorHandler();

  // Effect to handle loading state
  useEffect(() => {
    // If loading is already false in storage, don't show loading screen
    if (!isLoading) {
      setIsLoadingScreen(false);
      return;
    }

    const timer = setTimeout(() => {
      setIsLoadingScreen(false);
      setIsLoading(false);
    }, 20000);

    return () => clearTimeout(timer);
  }, [isLoading, setIsLoading]);

  // Show InstallPwa screen only in production for mobile non-standalone users
  if (isMobile && !isStandalone && !import.meta.env.DEV) {
    return <InstallPwa canInstall={canInstall} install={install} />;
  }

  // Development mode: Log PWA status for debugging
  if (import.meta.env.DEV && isMobile) {
    console.log("[Dev Mode] PWA Install Screen bypassed:", {
      isMobile,
      isStandalone,
      canInstall,
      isDev: import.meta.env.DEV,
    });
  }

  // Fake loading
  if (isLoadingScreen) {
    return (
      <>
        <TopBar />
        <div className="flex items-center justify-center h-[calc(100dvh-40px)] bg-background-screen">
          <Loading isTimer />
        </div>
      </>
    );
  }

  // Real loading
  if (!defaultInitialized) {
    <>
      <TopBar />
      <div className="flex items-center justify-center h-[calc(100dvh-40px)] bg-background-screen">
        <Loading />
      </div>
    </>;
  }

  if (isMobile) {
    return (
      <ThemeProvider>
        <SidebarLeftProvider defaultOpen={false}>
          <MobileNavigationContext.Provider
            value={{ isOpen: isMobileNavOpen, setIsOpen: setIsMobileNavOpen }}
          >
            <div
              className={cn(
                "antialiased h-dvh w-full text-foreground safe-area-all",
                "flex flex-col",
                "font-inter",
                "bg-background-surface-2",
              )}
            >
              <main className="relative flex-1 overflow-hidden">
                {children}
              </main>

              {/* Mobile navigation sheet */}
              <Sheet open={isMobileNavOpen} onOpenChange={setIsMobileNavOpen}>
                <SheetContent
                  side="left"
                  className="w-[250px] p-0 bg-background-container"
                  hideClose
                >
                  <LeftNavigationMobile
                    onNavigate={() => setIsMobileNavOpen(false)}
                  />
                </SheetContent>
              </Sheet>
            </div>
            <Toaster expand className="!z-[100]" />
          </MobileNavigationContext.Provider>
        </SidebarLeftProvider>
      </ThemeProvider>
    );
  }

  return (
    <ThemeProvider>
      <div
        className={cn(
          "h-dvh min-h-dvh max-h-dvh w-full overflow-hidden",
          "flex flex-col",
          "antialiased font-inter text-foreground",
        )}
      >
        <RightSidebarContextProvider>
          <TopBar />
          <SidebarLeftProvider defaultOpen={!isMobile}>
            <LeftNavigation />
            <LeftNavigationTrigger />
            <SidebarInset>
              <main className="relative flex-1 overflow-hidden">
                <GlobalDockView>{children}</GlobalDockView>
              </main>
            </SidebarInset>
            <Toaster expand className="!z-[100]" />
          </SidebarLeftProvider>
        </RightSidebarContextProvider>
      </div>
    </ThemeProvider>
  );
}

const AppInternal = () => {
  const activePage = useAppStore.use.activePage();

  // Toggle telemetry
  const isTelemetryEnabled = useAppStore.use.isTelemetryEnabled();
  const [isTelemetryInitialized, setIsTelemetryInitialized] = useState(false);
  useEffect(() => {
    amplitude.setOptOut(!isTelemetryEnabled);
    setIsTelemetryInitialized(true);
    logger.debug(`Telemetry ${isTelemetryEnabled ? "enabled" : "disabled"}`);
  }, [isTelemetryEnabled]);

  // Track `start_app` event
  const isMobile = useIsMobile();
  const [isStartAppSent, setIsStartAppSent] = useState(false);
  useEffect(() => {
    // Check telemetry initialized or already sent event
    if (!isTelemetryInitialized || isStartAppSent) {
      return;
    }

    // Set `app_platform`
    const identifyEvent = new amplitude.Identify();
    identifyEvent.set("app_platform", isMobile ? "mobile" : "desktop");
    amplitude.identify(identifyEvent);

    // Track `start_app` event
    amplitude.track("start_app");
    amplitude.flush();

    // Set state
    setIsStartAppSent(true);
    logger.debug(`start_app:  ${isMobile ? "mobile" : "desktop"}`);
  }, [isMobile, isStartAppSent, isTelemetryInitialized]);

  return isMobile ? (
    <V2Layout>
      <MobileApp />
    </V2Layout>
  ) : (
    <>
      <V2Layout>
        <DesktopApp />
      </V2Layout>
      {activePage === Page.Subscribe && <SubscribePage />}
      {activePage === Page.SignUp && <SignUpPage />}
      {activePage === Page.Payment && <PaymentPage />}
    </>
  );
};

function App() {
  return (
    <QueryClientProvider client={queryClient}>
<<<<<<< HEAD
      <ConvexProvider client={vibeConvexClient}>
        <V2Layout>
          <AppInternal />
        </V2Layout>
      </ConvexProvider>
      {/* <ReactQueryDevtools initialIsOpen={false} /> */}
=======
      <AppInternal />
      <ReactQueryDevtools initialIsOpen={false} />
>>>>>>> 846f6255
    </QueryClientProvider>
  );
}

export default App;<|MERGE_RESOLUTION|>--- conflicted
+++ resolved
@@ -256,17 +256,10 @@
 function App() {
   return (
     <QueryClientProvider client={queryClient}>
-<<<<<<< HEAD
       <ConvexProvider client={vibeConvexClient}>
-        <V2Layout>
-          <AppInternal />
-        </V2Layout>
+        <AppInternal />
       </ConvexProvider>
-      {/* <ReactQueryDevtools initialIsOpen={false} /> */}
-=======
-      <AppInternal />
       <ReactQueryDevtools initialIsOpen={false} />
->>>>>>> 846f6255
     </QueryClientProvider>
   );
 }
