--- conflicted
+++ resolved
@@ -72,15 +72,12 @@
               card.props.type === CardType.Scenario,
           );
 
-<<<<<<< HEAD
-          if (hasCharacter && !hasScenario) {
-=======
           if (hasCharacter) {
             await queryClient.invalidateQueries({
               queryKey: characterKeys.lists(),
             });
           }
-          if (hasPlot) {
+          if (hasScenario) {
             await queryClient.invalidateQueries({
               queryKey: scenarioKeys.lists(),
             });
@@ -91,8 +88,7 @@
           });
 
           // Navigate to appropriate card page
-          if (hasCharacter && !hasPlot) {
->>>>>>> 24a647a0
+          if (hasCharacter && !hasScenario) {
             navigate({ to: "/assets/characters" });
           } else if (hasScenario && !hasCharacter) {
             navigate({ to: "/assets/scenarios" });
@@ -120,15 +116,12 @@
                 card.props.type === CardType.Scenario,
             );
 
-<<<<<<< HEAD
-            if (hasCharacter && !hasScenario) {
-=======
             if (hasCharacter) {
               await queryClient.invalidateQueries({
                 queryKey: characterKeys.lists(),
               });
             }
-            if (hasPlot) {
+            if (hasScenario) {
               await queryClient.invalidateQueries({
                 queryKey: scenarioKeys.lists(),
               });
@@ -139,8 +132,7 @@
             });
 
             // Navigate to appropriate card page
-            if (hasCharacter && !hasPlot) {
->>>>>>> 24a647a0
+            if (hasCharacter && !hasScenario) {
               navigate({ to: "/assets/characters" });
             } else if (hasScenario && !hasCharacter) {
               navigate({ to: "/assets/scenarios" });
@@ -192,7 +184,7 @@
         }
       }
     },
-    [navigate],
+    [queryClient, navigate],
   );
 
   /**
