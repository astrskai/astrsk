--- conflicted
+++ resolved
@@ -1,10 +1,5 @@
 import { createFileRoute, redirect } from "@tanstack/react-router";
-<<<<<<< HEAD
-import SessionDetailPage from "@/pages/sessions/detail";
-import { UniqueEntityID } from "@/shared/domain";
-=======
 import ChatPage from "@/pages/sessions/chat";
->>>>>>> 24a647a0
 import { z } from "zod";
 import ErrorPage from "@/pages/error";
 
