--- conflicted
+++ resolved
@@ -11,16 +11,11 @@
 import { cn } from "@/shared/lib";
 import { UniqueEntityID } from "@/shared/domain";
 import { Route } from "@/routes/_layout/sessions/$sessionId";
-<<<<<<< HEAD
 import {
   CardTab,
   CardTabValue,
 } from "@/features/session/create-session/step-cards";
-import { SessionContent, SessionSettings } from "./ui/detail";
-=======
-import { CardTab } from "@/features/session/create-session/step-cards";
 import { SessionContent, SessionSettings } from "./ui/chat";
->>>>>>> 2e6f6948
 import { FloatingActionButton, ScrollArea, SvgIcon } from "@/shared/ui";
 import { logger } from "@/shared/lib";
 import { useQuery } from "@tanstack/react-query";
