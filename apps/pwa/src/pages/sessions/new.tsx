--- conflicted
+++ resolved
@@ -426,13 +426,9 @@
 
       // Step 3: Generate AI fields (if scenario is substantial)
       const MIN_SCENARIO_LENGTH_FOR_AI_STATS = 200;
-<<<<<<< HEAD
-      const MAX_TOTAL_STORES = 10;
+      const MAX_TOTAL_STORES = 5;
       const MAX_RETRIES = 2;
       const RETRY_DELAY_MS = 2000; // 2 seconds
-=======
-      const MAX_TOTAL_STORES = 5;
->>>>>>> 05fee553
 
       if (scenario.length >= MIN_SCENARIO_LENGTH_FOR_AI_STATS) {
         const existingStores: DataSchemaEntry[] = templateFields.map((store) => ({
@@ -541,12 +537,6 @@
         // User stop or abort-related error: keep hasAttemptedGeneration=true so Regenerate button shows
         if (isUserStoppedRef.current) {
           isUserStoppedRef.current = false;
-<<<<<<< HEAD
-=======
-        } else {
-          // Max limit reached - completion message handled by stats-step.tsx
-          logger.info("[CreateSession] Stats generation completed (max limit)");
->>>>>>> 05fee553
         }
         setStatsGenerating(false);
         return;
