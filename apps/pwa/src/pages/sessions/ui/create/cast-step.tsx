--- conflicted
+++ resolved
@@ -718,14 +718,11 @@
     onChatMessagesChange,
     isGenerating,
     handleCharacterCreated,
-<<<<<<< HEAD
     handleCharacterUpdated,
     scenarioBackground,
     firstMessages,
     draftCharacters,
-=======
     currentStep,
->>>>>>> 2beaef14
   ]);
 
   // Handle chat stop (abort generation and show cancelled message)
