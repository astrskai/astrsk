<<<<<<< HEAD
import { useState, useMemo, useEffect } from "react";
import { useNavigate } from "@tanstack/react-router";
import { useQuery } from "@tanstack/react-query";
import { ArrowRight, Plus } from "lucide-react";
import { CharacterCard, SessionCard } from "@astrsk/design-system";
import { useSessionsWithCharacterMetadata } from "@/entities/session/api";
import { characterQueries } from "@/entities/character/api";
import {
  CharacterCard as CharacterCardDomain,
  GENRE_SUGGESTIONS,
} from "@/entities/card/domain";
import { Session } from "@/entities/session/domain";
import { useAsset } from "@/shared/hooks/use-asset";
import { useCharacterAvatars } from "@/entities/character/hooks/use-character-avatars";
import { useTypewriterPlaceholder } from "@/shared/hooks/use-typewriter-placeholder";
import { Button } from "@/shared/ui/button";

const SESSION_PLACEHOLDER_IMAGE = "/img/placeholder/scenario-placeholder.png";

/**
 * Session Card Wrapper
 * Wraps SessionCard with data fetching logic
 */
interface SessionCardWrapperProps {
  session: Session;
  characterAvatars: Array<{ name: string; iconAssetId?: string }>;
  areCharactersLoading?: boolean;
}

function SessionCardWrapper({
  session,
  characterAvatars,
  areCharactersLoading,
}: SessionCardWrapperProps) {
  const navigate = useNavigate();
  const sessionId = session?.id?.toString() || "";
  const coverId = session?.props?.coverId;

  // Call hooks unconditionally (before any early returns)
  const [coverImageUrl] = useAsset(coverId);
  const resolvedAvatars = useCharacterAvatars(characterAvatars);

  // Safety check - ensure session and props exist
  if (!session || !session.props) {
    return null;
  }

  const handleSessionClick = () => {
    navigate({
      to: "/sessions/settings/$sessionId",
      params: { sessionId },
    });
  };

  return (
    <SessionCard
      title={session.props.name || "Untitled Session"}
      imageUrl={coverImageUrl}
      placeholderImageUrl={SESSION_PLACEHOLDER_IMAGE}
      onClick={handleSessionClick}
      characterAvatars={resolvedAvatars}
      areCharactersLoading={areCharactersLoading}
      tags={session.props.tags}
    />
  );
}

/**
 * Character Card Wrapper
 * Wraps CharacterCard with data fetching logic
 */
interface CharacterCardWrapperProps {
  character: CharacterCardDomain;
}

function CharacterCardWrapper({ character }: CharacterCardWrapperProps) {
  const navigate = useNavigate();
  const cardId = character?.id?.toString() || "";

  // Call hooks unconditionally (before any early returns)
  const [imageUrl] = useAsset(character?.props?.iconAssetId);

  // Safety check
  if (!character || !character.props) {
    return null;
  }

  const handleCharacterClick = () => {
    navigate({
      to: "/assets/characters/{-$characterId}",
      params: { characterId: cardId },
    });
  };

  return (
    <CharacterCard
      imageUrl={imageUrl}
      name={character.props.name || "Untitled Character"}
      summary={character.props.cardSummary}
      tags={character.props.tags || []}
      tokenCount={character.props.tokenCount}
      onClick={handleCharacterClick}
    />
  );
}

export function HomePage() {
  const navigate = useNavigate();
  const [prompt, setPrompt] = useState("");

  // Generate random genre hashtag combinations for typewriter animation (shuffle and create pairs)
  const genreVariations = useMemo(() => {
    const shuffled = [...GENRE_SUGGESTIONS].sort(() => Math.random() - 0.5);
    // Create combinations of two hashtags with "..." after them
    const combinations: string[] = [];
    for (let i = 0; i < Math.min(5, shuffled.length - 1); i++) {
      const first = shuffled[i];
      const second = shuffled[i + 1];
      combinations.push(`#${first} #${second} ...`);
    }
    return combinations;
  }, []);

  // Typewriter placeholder animation
  const typewriterPlaceholder = useTypewriterPlaceholder({
    baseText: "Describe a scenario to play in ",
    variations: genreVariations,
    typingSpeed: 80,
    erasingSpeed: 40,
    pauseAfterTyping: 2000,
    pauseAfterErasing: 300,
  });

  // Fetch recent sessions with character metadata
  // Mobile: 2 items, Desktop: 3 items
  const { sessions: allSessionsWithMeta, areCharactersLoading } =
    useSessionsWithCharacterMetadata({
      keyword: "",
      sort: "updatedAt",
      isPlaySession: false,
    });

  // Fetch recent characters
  // Note: characterQueries.list already returns CharacterCard[] domain objects
  const { data: allCharacters = [] } = useQuery(
    characterQueries.list({ keyword: "", sort: "updatedAt" }),
  );
=======
import { useState, useEffect, useRef } from "react";
import { fetchFeaturedSessions, fetchFeaturedCharacters, type FeaturedSessionData, type FeaturedCharacterData } from "./api/homepage-queries";
import { FeaturedSessionCard, CloudCharacterCard, HeroInputSection } from "./components";


export function HomePage() {
  const hasFetchedRef = useRef(false);
>>>>>>> 65e271d5

  // Mobile detection
  const [isMobile, setIsMobile] = useState(window.innerWidth < 768);

  useEffect(() => {
    const checkMobile = () => {
      const newIsMobile = window.innerWidth < 768; // md breakpoint
      setIsMobile((prev) => {
        // Only update if the value actually changes
        if (prev !== newIsMobile) {
          return newIsMobile;
        }
        return prev;
      });
    };
    window.addEventListener("resize", checkMobile);
    return () => window.removeEventListener("resize", checkMobile);
  }, []);

  // Featured data state
  const [featuredSessions, setFeaturedSessions] = useState<FeaturedSessionData[]>([]);
  const [featuredCharacters, setFeaturedCharacters] = useState<FeaturedCharacterData[]>([]);
  const [isLoadingSessions, setIsLoadingSessions] = useState(true);
  const [isLoadingCharacters, setIsLoadingCharacters] = useState(true);

  // Fetch featured data on mount only (not on resize)
  useEffect(() => {
    // Guard against multiple fetches (e.g., React Strict Mode double-mounting)
    if (hasFetchedRef.current) return;
    hasFetchedRef.current = true;

    const sessionLimit = isMobile ? 2 : 3;
    const characterLimit = isMobile ? 2 : 4;

    // Fetch sessions
    fetchFeaturedSessions(sessionLimit).then((result) => {
      if (result.isSuccess) {
        setFeaturedSessions(result.getValue());
      } else {
        console.error("[HomePage] Failed to fetch sessions:", result.getError());
      }
      setIsLoadingSessions(false);
    });

<<<<<<< HEAD
  const handleCreateRoleplay = () => {
    // Navigate to session creation with the prompt as initial scenario data
    // The session creation page will use this to pre-fill and auto-start generation
    navigate({
      to: "/sessions/new",
      // @ts-expect-error - TanStack Router state typing
      state: { initialPrompt: prompt.trim() },
=======
    // Fetch characters
    fetchFeaturedCharacters(characterLimit).then((result) => {
      if (result.isSuccess) {
        setFeaturedCharacters(result.getValue());
      } else {
        console.error("[HomePage] Failed to fetch characters:", result.getError());
      }
      setIsLoadingCharacters(false);
>>>>>>> 65e271d5
    });
    // eslint-disable-next-line react-hooks/exhaustive-deps
  }, []); // Only fetch once on mount, ignore isMobile changes

  return (
    <div className="relative flex min-h-full flex-col items-center overflow-y-auto bg-black font-sans text-gray-100 selection:bg-blue-500/30">
      {/* Animated Background Blobs */}
      <div className="pointer-events-none fixed inset-0 z-0">
        <div className="animate-blob absolute top-[-20%] left-[-10%] h-[500px] w-[500px] rounded-full bg-purple-600/30 mix-blend-screen blur-[100px] filter"></div>
        <div className="animation-delay-2000 animate-blob absolute top-[-10%] right-[-20%] h-[400px] w-[400px] rounded-full bg-blue-600/30 mix-blend-screen blur-[100px] filter"></div>
        <div className="animation-delay-4000 animate-blob absolute bottom-[-20%] left-[20%] h-[600px] w-[600px] rounded-full bg-pink-600/20 mix-blend-screen blur-[120px] filter"></div>
        <div className="animation-delay-2000 animate-blob absolute right-[10%] bottom-[10%] h-[300px] w-[300px] rounded-full bg-cyan-600/20 mix-blend-screen blur-[80px] filter"></div>
        <div className="absolute inset-0 bg-[url('https://grainy-gradients.vercel.app/noise.svg')] opacity-20 brightness-100 contrast-150"></div>
      </div>

      {/* Main Content Area */}
      <main className="relative z-10 flex w-full flex-1 flex-col">
<<<<<<< HEAD
        {/* Centered Hero Section */}
        <div className="flex min-h-[75vh] w-full flex-col items-center justify-center px-6 pt-20 text-center">
          <div className="flex flex-col items-center">
            {/* Headline */}
            <h1 className="mb-16 text-5xl leading-[1.1] font-bold tracking-tight drop-shadow-2xl md:text-7xl">
              Dream It. Play It.
              <br />
              <span className="bg-gradient-to-r from-blue-400 to-purple-400 bg-clip-text text-transparent">
                Infinite Stories Await.
              </span>
            </h1>

            {/* Large Input Card */}
            <div className="group mb-8 w-full max-w-3xl rounded-2xl border border-white/10 bg-[#0A0A0A]/80 p-2 shadow-2xl shadow-black/50 backdrop-blur-xl transition-colors duration-300 focus-within:border-blue-500/50">
              <div className="relative flex h-auto flex-col">
                <textarea
                  className="h-32 w-full resize-none bg-transparent px-4 py-4 text-lg font-normal text-white placeholder-gray-500 outline-none md:text-xl"
                  placeholder={typewriterPlaceholder}
                  value={prompt}
                  onChange={(e) => setPrompt(e.target.value)}
                />

                <div className="mt-2 flex items-center justify-between px-4 pb-2">
                  <div className="flex gap-2">{/* Optional tool icons */}</div>
                  <div className="flex items-center gap-3">
                    <Button
                      onClick={handleCreateRoleplay}
                      variant="accent"
                      size="lg"
                    >
                      Create Roleplay
                      <ArrowRight size={16} />
                    </Button>
                  </div>
                </div>
              </div>
            </div>

            {/* Genre Tags */}
            <div className="flex w-full flex-col items-center gap-4">
              <span className="flex items-center gap-2 rounded-full bg-black/20 px-3 py-1 text-xs font-medium tracking-widest text-gray-400 uppercase backdrop-blur-sm">
                <Plus size={10} /> Click to add genre
              </span>

              <div className="flex max-w-3xl flex-wrap justify-center gap-2">
                {GENRE_SUGGESTIONS.map((genre, i) => (
                  <button
                    key={i}
                    onClick={() => handleAddTag(genre)}
                    className="group flex items-center gap-1.5 rounded-full border border-white/5 bg-[#161616]/60 px-2 py-1.5 text-xs font-medium text-gray-400 shadow-sm backdrop-blur-md transition-all duration-200 hover:scale-105 hover:border-blue-500/30 hover:bg-[#202020]/80 hover:text-blue-300 active:scale-95"
                  >
                    <Plus
                      size={12}
                      className="text-gray-600 transition-colors group-hover:text-blue-400"
                    />
                    <span>{genre}</span>
                  </button>
                ))}
              </div>
=======
        {/* Centered Hero Section - Isolated component to prevent re-renders */}
        <HeroInputSection />

        {/* Featured Sessions Section (from Harpy Chat Hub) */}
        {!isLoadingSessions && featuredSessions.length > 0 && (
          <div className="w-full max-w-6xl self-center border-t border-white/10 px-6 pb-10 pt-10 text-left">
            <div className="mb-6 flex items-center justify-between px-1">
              <h3 className="text-xs font-semibold uppercase tracking-wider text-gray-500">
                Featured Sessions from Harpy Chat Hub
              </h3>
            </div>

            <div className="grid grid-cols-2 gap-4 md:grid-cols-3">
              {featuredSessions.map((session) => (
                <FeaturedSessionCard key={session.id} session={session} />
              ))}
>>>>>>> 65e271d5
            </div>
          </div>
        )}

<<<<<<< HEAD
        {/* Recent Sessions Section */}
        {sessionsWithMeta.length > 0 && (
          <div className="w-full max-w-6xl self-center border-t border-white/10 px-6 pt-10 pb-10 text-left">
            <div className="mb-6 flex items-center justify-between px-1">
              <h3 className="text-xs font-semibold tracking-wider text-gray-500 uppercase">
                Or Play Sessions
=======
        {/* Loading State for Sessions */}
        {isLoadingSessions && (
          <div className="w-full max-w-6xl self-center border-t border-white/10 px-6 pb-10 pt-10 text-left">
            <div className="mb-6 flex items-center justify-between px-1">
              <h3 className="text-xs font-semibold uppercase tracking-wider text-gray-500">
                Featured Sessions from Harpy Chat Hub
>>>>>>> 65e271d5
              </h3>
            </div>
            <div className="grid grid-cols-2 gap-4 md:grid-cols-3">
              <div className="h-64 animate-pulse rounded-lg bg-white/5"></div>
              <div className="h-64 animate-pulse rounded-lg bg-white/5"></div>
              {!isMobile && <div className="h-64 animate-pulse rounded-lg bg-white/5"></div>}
            </div>
          </div>
        )}

<<<<<<< HEAD
        {/* Recent Characters Section */}
        {characters.length > 0 && (
          <div className="w-full max-w-6xl self-center border-t border-white/10 px-6 pt-10 pb-20 text-left">
            <div className="mb-6 flex items-center justify-between px-1">
              <h3 className="text-xs font-semibold tracking-wider text-gray-500 uppercase">
                Or start session with a Character
=======
        {/* Featured Characters Section (from Harpy Chat Hub) */}
        {!isLoadingCharacters && featuredCharacters.length > 0 && (
          <div className="w-full max-w-6xl self-center border-t border-white/10 px-6 pb-20 pt-10 text-left">
            <div className="mb-6 flex items-center justify-between px-1">
              <h3 className="text-xs font-semibold uppercase tracking-wider text-gray-500">
                Featured Characters from Harpy Chat Hub
>>>>>>> 65e271d5
              </h3>
            </div>

            <div className="grid grid-cols-2 gap-4 md:grid-cols-4">
<<<<<<< HEAD
              {characters.map((character) => (
                <CharacterCardWrapper
                  key={character.id.toString()}
                  character={character}
                />
=======
              {featuredCharacters.map((character) => (
                <CloudCharacterCard key={character.id} character={character} />
>>>>>>> 65e271d5
              ))}
            </div>
          </div>
        )}

        {/* Loading State for Characters */}
        {isLoadingCharacters && (
          <div className="w-full max-w-6xl self-center border-t border-white/10 px-6 pb-20 pt-10 text-left">
            <div className="mb-6 flex items-center justify-between px-1">
              <h3 className="text-xs font-semibold uppercase tracking-wider text-gray-500">
                Featured Characters from Harpy Chat Hub
              </h3>
            </div>
            <div className="grid grid-cols-2 gap-4 md:grid-cols-4">
              <div className="h-80 animate-pulse rounded-lg bg-white/5"></div>
              <div className="h-80 animate-pulse rounded-lg bg-white/5"></div>
              {!isMobile && (
                <>
                  <div className="h-80 animate-pulse rounded-lg bg-white/5"></div>
                  <div className="h-80 animate-pulse rounded-lg bg-white/5"></div>
                </>
              )}
            </div>
          </div>
        )}
      </main>

      {/* Animation Styles */}
      <style>{`
        @keyframes blob {
          0% { transform: translate(0px, 0px) scale(1); }
          33% { transform: translate(30px, -50px) scale(1.1); }
          66% { transform: translate(-20px, 20px) scale(0.9); }
          100% { transform: translate(0px, 0px) scale(1); }
        }
        .animate-blob {
          animation: blob 7s infinite;
        }
        .animation-delay-2000 {
          animation-delay: 2s;
        }
        .animation-delay-4000 {
          animation-delay: 4s;
        }
      `}</style>
    </div>
  );
}<|MERGE_RESOLUTION|>--- conflicted
+++ resolved
@@ -1,152 +1,3 @@
-<<<<<<< HEAD
-import { useState, useMemo, useEffect } from "react";
-import { useNavigate } from "@tanstack/react-router";
-import { useQuery } from "@tanstack/react-query";
-import { ArrowRight, Plus } from "lucide-react";
-import { CharacterCard, SessionCard } from "@astrsk/design-system";
-import { useSessionsWithCharacterMetadata } from "@/entities/session/api";
-import { characterQueries } from "@/entities/character/api";
-import {
-  CharacterCard as CharacterCardDomain,
-  GENRE_SUGGESTIONS,
-} from "@/entities/card/domain";
-import { Session } from "@/entities/session/domain";
-import { useAsset } from "@/shared/hooks/use-asset";
-import { useCharacterAvatars } from "@/entities/character/hooks/use-character-avatars";
-import { useTypewriterPlaceholder } from "@/shared/hooks/use-typewriter-placeholder";
-import { Button } from "@/shared/ui/button";
-
-const SESSION_PLACEHOLDER_IMAGE = "/img/placeholder/scenario-placeholder.png";
-
-/**
- * Session Card Wrapper
- * Wraps SessionCard with data fetching logic
- */
-interface SessionCardWrapperProps {
-  session: Session;
-  characterAvatars: Array<{ name: string; iconAssetId?: string }>;
-  areCharactersLoading?: boolean;
-}
-
-function SessionCardWrapper({
-  session,
-  characterAvatars,
-  areCharactersLoading,
-}: SessionCardWrapperProps) {
-  const navigate = useNavigate();
-  const sessionId = session?.id?.toString() || "";
-  const coverId = session?.props?.coverId;
-
-  // Call hooks unconditionally (before any early returns)
-  const [coverImageUrl] = useAsset(coverId);
-  const resolvedAvatars = useCharacterAvatars(characterAvatars);
-
-  // Safety check - ensure session and props exist
-  if (!session || !session.props) {
-    return null;
-  }
-
-  const handleSessionClick = () => {
-    navigate({
-      to: "/sessions/settings/$sessionId",
-      params: { sessionId },
-    });
-  };
-
-  return (
-    <SessionCard
-      title={session.props.name || "Untitled Session"}
-      imageUrl={coverImageUrl}
-      placeholderImageUrl={SESSION_PLACEHOLDER_IMAGE}
-      onClick={handleSessionClick}
-      characterAvatars={resolvedAvatars}
-      areCharactersLoading={areCharactersLoading}
-      tags={session.props.tags}
-    />
-  );
-}
-
-/**
- * Character Card Wrapper
- * Wraps CharacterCard with data fetching logic
- */
-interface CharacterCardWrapperProps {
-  character: CharacterCardDomain;
-}
-
-function CharacterCardWrapper({ character }: CharacterCardWrapperProps) {
-  const navigate = useNavigate();
-  const cardId = character?.id?.toString() || "";
-
-  // Call hooks unconditionally (before any early returns)
-  const [imageUrl] = useAsset(character?.props?.iconAssetId);
-
-  // Safety check
-  if (!character || !character.props) {
-    return null;
-  }
-
-  const handleCharacterClick = () => {
-    navigate({
-      to: "/assets/characters/{-$characterId}",
-      params: { characterId: cardId },
-    });
-  };
-
-  return (
-    <CharacterCard
-      imageUrl={imageUrl}
-      name={character.props.name || "Untitled Character"}
-      summary={character.props.cardSummary}
-      tags={character.props.tags || []}
-      tokenCount={character.props.tokenCount}
-      onClick={handleCharacterClick}
-    />
-  );
-}
-
-export function HomePage() {
-  const navigate = useNavigate();
-  const [prompt, setPrompt] = useState("");
-
-  // Generate random genre hashtag combinations for typewriter animation (shuffle and create pairs)
-  const genreVariations = useMemo(() => {
-    const shuffled = [...GENRE_SUGGESTIONS].sort(() => Math.random() - 0.5);
-    // Create combinations of two hashtags with "..." after them
-    const combinations: string[] = [];
-    for (let i = 0; i < Math.min(5, shuffled.length - 1); i++) {
-      const first = shuffled[i];
-      const second = shuffled[i + 1];
-      combinations.push(`#${first} #${second} ...`);
-    }
-    return combinations;
-  }, []);
-
-  // Typewriter placeholder animation
-  const typewriterPlaceholder = useTypewriterPlaceholder({
-    baseText: "Describe a scenario to play in ",
-    variations: genreVariations,
-    typingSpeed: 80,
-    erasingSpeed: 40,
-    pauseAfterTyping: 2000,
-    pauseAfterErasing: 300,
-  });
-
-  // Fetch recent sessions with character metadata
-  // Mobile: 2 items, Desktop: 3 items
-  const { sessions: allSessionsWithMeta, areCharactersLoading } =
-    useSessionsWithCharacterMetadata({
-      keyword: "",
-      sort: "updatedAt",
-      isPlaySession: false,
-    });
-
-  // Fetch recent characters
-  // Note: characterQueries.list already returns CharacterCard[] domain objects
-  const { data: allCharacters = [] } = useQuery(
-    characterQueries.list({ keyword: "", sort: "updatedAt" }),
-  );
-=======
 import { useState, useEffect, useRef } from "react";
 import { fetchFeaturedSessions, fetchFeaturedCharacters, type FeaturedSessionData, type FeaturedCharacterData } from "./api/homepage-queries";
 import { FeaturedSessionCard, CloudCharacterCard, HeroInputSection } from "./components";
@@ -154,7 +5,6 @@
 
 export function HomePage() {
   const hasFetchedRef = useRef(false);
->>>>>>> 65e271d5
 
   // Mobile detection
   const [isMobile, setIsMobile] = useState(window.innerWidth < 768);
@@ -170,8 +20,8 @@
         return prev;
       });
     };
-    window.addEventListener("resize", checkMobile);
-    return () => window.removeEventListener("resize", checkMobile);
+    window.addEventListener('resize', checkMobile);
+    return () => window.removeEventListener('resize', checkMobile);
   }, []);
 
   // Featured data state
@@ -199,15 +49,6 @@
       setIsLoadingSessions(false);
     });
 
-<<<<<<< HEAD
-  const handleCreateRoleplay = () => {
-    // Navigate to session creation with the prompt as initial scenario data
-    // The session creation page will use this to pre-fill and auto-start generation
-    navigate({
-      to: "/sessions/new",
-      // @ts-expect-error - TanStack Router state typing
-      state: { initialPrompt: prompt.trim() },
-=======
     // Fetch characters
     fetchFeaturedCharacters(characterLimit).then((result) => {
       if (result.isSuccess) {
@@ -216,7 +57,6 @@
         console.error("[HomePage] Failed to fetch characters:", result.getError());
       }
       setIsLoadingCharacters(false);
->>>>>>> 65e271d5
     });
     // eslint-disable-next-line react-hooks/exhaustive-deps
   }, []); // Only fetch once on mount, ignore isMobile changes
@@ -225,76 +65,16 @@
     <div className="relative flex min-h-full flex-col items-center overflow-y-auto bg-black font-sans text-gray-100 selection:bg-blue-500/30">
       {/* Animated Background Blobs */}
       <div className="pointer-events-none fixed inset-0 z-0">
-        <div className="animate-blob absolute top-[-20%] left-[-10%] h-[500px] w-[500px] rounded-full bg-purple-600/30 mix-blend-screen blur-[100px] filter"></div>
-        <div className="animation-delay-2000 animate-blob absolute top-[-10%] right-[-20%] h-[400px] w-[400px] rounded-full bg-blue-600/30 mix-blend-screen blur-[100px] filter"></div>
-        <div className="animation-delay-4000 animate-blob absolute bottom-[-20%] left-[20%] h-[600px] w-[600px] rounded-full bg-pink-600/20 mix-blend-screen blur-[120px] filter"></div>
-        <div className="animation-delay-2000 animate-blob absolute right-[10%] bottom-[10%] h-[300px] w-[300px] rounded-full bg-cyan-600/20 mix-blend-screen blur-[80px] filter"></div>
+        <div className="absolute left-[-10%] top-[-20%] h-[500px] w-[500px] animate-blob rounded-full bg-purple-600/30 mix-blend-screen blur-[100px] filter"></div>
+        <div className="animation-delay-2000 absolute right-[-20%] top-[-10%] h-[400px] w-[400px] animate-blob rounded-full bg-blue-600/30 mix-blend-screen blur-[100px] filter"></div>
+        <div className="animation-delay-4000 absolute bottom-[-20%] left-[20%] h-[600px] w-[600px] animate-blob rounded-full bg-pink-600/20 mix-blend-screen blur-[120px] filter"></div>
+        <div className="animation-delay-2000 absolute bottom-[10%] right-[10%] h-[300px] w-[300px] animate-blob rounded-full bg-cyan-600/20 mix-blend-screen blur-[80px] filter"></div>
         <div className="absolute inset-0 bg-[url('https://grainy-gradients.vercel.app/noise.svg')] opacity-20 brightness-100 contrast-150"></div>
       </div>
 
+
       {/* Main Content Area */}
       <main className="relative z-10 flex w-full flex-1 flex-col">
-<<<<<<< HEAD
-        {/* Centered Hero Section */}
-        <div className="flex min-h-[75vh] w-full flex-col items-center justify-center px-6 pt-20 text-center">
-          <div className="flex flex-col items-center">
-            {/* Headline */}
-            <h1 className="mb-16 text-5xl leading-[1.1] font-bold tracking-tight drop-shadow-2xl md:text-7xl">
-              Dream It. Play It.
-              <br />
-              <span className="bg-gradient-to-r from-blue-400 to-purple-400 bg-clip-text text-transparent">
-                Infinite Stories Await.
-              </span>
-            </h1>
-
-            {/* Large Input Card */}
-            <div className="group mb-8 w-full max-w-3xl rounded-2xl border border-white/10 bg-[#0A0A0A]/80 p-2 shadow-2xl shadow-black/50 backdrop-blur-xl transition-colors duration-300 focus-within:border-blue-500/50">
-              <div className="relative flex h-auto flex-col">
-                <textarea
-                  className="h-32 w-full resize-none bg-transparent px-4 py-4 text-lg font-normal text-white placeholder-gray-500 outline-none md:text-xl"
-                  placeholder={typewriterPlaceholder}
-                  value={prompt}
-                  onChange={(e) => setPrompt(e.target.value)}
-                />
-
-                <div className="mt-2 flex items-center justify-between px-4 pb-2">
-                  <div className="flex gap-2">{/* Optional tool icons */}</div>
-                  <div className="flex items-center gap-3">
-                    <Button
-                      onClick={handleCreateRoleplay}
-                      variant="accent"
-                      size="lg"
-                    >
-                      Create Roleplay
-                      <ArrowRight size={16} />
-                    </Button>
-                  </div>
-                </div>
-              </div>
-            </div>
-
-            {/* Genre Tags */}
-            <div className="flex w-full flex-col items-center gap-4">
-              <span className="flex items-center gap-2 rounded-full bg-black/20 px-3 py-1 text-xs font-medium tracking-widest text-gray-400 uppercase backdrop-blur-sm">
-                <Plus size={10} /> Click to add genre
-              </span>
-
-              <div className="flex max-w-3xl flex-wrap justify-center gap-2">
-                {GENRE_SUGGESTIONS.map((genre, i) => (
-                  <button
-                    key={i}
-                    onClick={() => handleAddTag(genre)}
-                    className="group flex items-center gap-1.5 rounded-full border border-white/5 bg-[#161616]/60 px-2 py-1.5 text-xs font-medium text-gray-400 shadow-sm backdrop-blur-md transition-all duration-200 hover:scale-105 hover:border-blue-500/30 hover:bg-[#202020]/80 hover:text-blue-300 active:scale-95"
-                  >
-                    <Plus
-                      size={12}
-                      className="text-gray-600 transition-colors group-hover:text-blue-400"
-                    />
-                    <span>{genre}</span>
-                  </button>
-                ))}
-              </div>
-=======
         {/* Centered Hero Section - Isolated component to prevent re-renders */}
         <HeroInputSection />
 
@@ -311,26 +91,16 @@
               {featuredSessions.map((session) => (
                 <FeaturedSessionCard key={session.id} session={session} />
               ))}
->>>>>>> 65e271d5
             </div>
           </div>
         )}
 
-<<<<<<< HEAD
-        {/* Recent Sessions Section */}
-        {sessionsWithMeta.length > 0 && (
-          <div className="w-full max-w-6xl self-center border-t border-white/10 px-6 pt-10 pb-10 text-left">
-            <div className="mb-6 flex items-center justify-between px-1">
-              <h3 className="text-xs font-semibold tracking-wider text-gray-500 uppercase">
-                Or Play Sessions
-=======
         {/* Loading State for Sessions */}
         {isLoadingSessions && (
           <div className="w-full max-w-6xl self-center border-t border-white/10 px-6 pb-10 pt-10 text-left">
             <div className="mb-6 flex items-center justify-between px-1">
               <h3 className="text-xs font-semibold uppercase tracking-wider text-gray-500">
                 Featured Sessions from Harpy Chat Hub
->>>>>>> 65e271d5
               </h3>
             </div>
             <div className="grid grid-cols-2 gap-4 md:grid-cols-3">
@@ -341,35 +111,18 @@
           </div>
         )}
 
-<<<<<<< HEAD
-        {/* Recent Characters Section */}
-        {characters.length > 0 && (
-          <div className="w-full max-w-6xl self-center border-t border-white/10 px-6 pt-10 pb-20 text-left">
-            <div className="mb-6 flex items-center justify-between px-1">
-              <h3 className="text-xs font-semibold tracking-wider text-gray-500 uppercase">
-                Or start session with a Character
-=======
         {/* Featured Characters Section (from Harpy Chat Hub) */}
         {!isLoadingCharacters && featuredCharacters.length > 0 && (
           <div className="w-full max-w-6xl self-center border-t border-white/10 px-6 pb-20 pt-10 text-left">
             <div className="mb-6 flex items-center justify-between px-1">
               <h3 className="text-xs font-semibold uppercase tracking-wider text-gray-500">
                 Featured Characters from Harpy Chat Hub
->>>>>>> 65e271d5
               </h3>
             </div>
 
             <div className="grid grid-cols-2 gap-4 md:grid-cols-4">
-<<<<<<< HEAD
-              {characters.map((character) => (
-                <CharacterCardWrapper
-                  key={character.id.toString()}
-                  character={character}
-                />
-=======
               {featuredCharacters.map((character) => (
                 <CloudCharacterCard key={character.id} character={character} />
->>>>>>> 65e271d5
               ))}
             </div>
           </div>
