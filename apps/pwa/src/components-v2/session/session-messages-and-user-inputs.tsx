--- conflicted
+++ resolved
@@ -84,11 +84,8 @@
   DialogHeader,
   DialogTitle,
 } from "@/components-v2/ui/dialog";
-<<<<<<< HEAD
 import { FloatingActionButton } from "@/components-v2/ui/floating-action-button";
 import { ScrollArea } from "@/components-v2/ui/scroll-area";
-=======
->>>>>>> 321d7052
 import { ScrollAreaSimple } from "@/components-v2/ui/scroll-area-simple";
 import { toastError } from "@/components-v2/ui/toast-error";
 import {
@@ -773,11 +770,7 @@
       <div
         className={cn(
           "mx-auto w-full min-w-[400px] max-w-[892px] p-[24px] rounded-[40px] flex flex-col gap-[16px]",
-<<<<<<< HEAD
           "bg-[#3b3b3b]/50 backdrop-blur-xl border border-text-primary/10",
-=======
-          "bg-[#3b3b3b]/50 backdrop-blur-xl border border-background-surface-2",
->>>>>>> 321d7052
           disabled && "pointer-events-none opacity-50",
         )}
       >
@@ -1186,10 +1179,17 @@
             )}
           </div>
           {isClamped && (
-            <div className="text-background-surface-5" onClick={() => {
-              setIsOpenValue((open) => !open);
-            }}>
-              {isOpenValue ? <ChevronUp size={20} /> : <ChevronDown size={20} />}
+            <div
+              className="text-background-surface-5"
+              onClick={() => {
+                setIsOpenValue((open) => !open);
+              }}
+            >
+              {isOpenValue ? (
+                <ChevronUp size={20} />
+              ) : (
+                <ChevronDown size={20} />
+              )}
             </div>
           )}
         </div>
@@ -1972,7 +1972,6 @@
   }
 
   const virtualItems = rowVirtualizer.getVirtualItems();
-<<<<<<< HEAD
 
   return (
     <>
@@ -2118,100 +2117,6 @@
               setIsOpenSelectScenarioModal(false);
             }
           }}
-=======
-
-  return (
-    <div
-      ref={effectiveParentRef}
-      id={`session-${session.id}`}
-      className="w-full h-full overflow-auto contain-strict session-scrollbar"
-      style={{
-        scrollbarWidth: "thin",
-        scrollbarColor: "rgba(255, 255, 255, 0.3) transparent",
-      }}
-    >
-      <div
-        className="w-full min-h-[calc(100dvh-270px)] relative"
-        style={{
-          height: `${rowVirtualizer.getTotalSize()}px`,
-        }}
-      >
-        <InlineChatStyles
-          container={`#session-${session.id}`}
-          chatStyles={session.props.chatStyles}
-        />
-
-        <div className="relative max-w-[1196px] mx-auto">
-          {virtualItems.map((virtualItem) => {
-            const messageId = session.turnIds[virtualItem.index];
-            const isLastMessage = virtualItem.index === messageCount - 1;
-
-            return (
-              <div
-                key={virtualItem.key}
-                data-index={virtualItem.index}
-                ref={rowVirtualizer.measureElement}
-                style={{
-                  position: "absolute",
-                  top: 0,
-                  left: 0,
-                  width: "100%",
-                  transform: `translateY(${virtualItem.start}px)`,
-                  paddingBottom: 16,
-                }}
-              >
-                <MessageItem
-                  messageId={messageId}
-                  userCharacterCardId={session.userCharacterCardId}
-                  translationConfig={session.translation}
-                  disabled={!!streamingMessageId}
-                  streaming={
-                    messageId.equals(streamingMessageId)
-                      ? {
-                          agentName: streamingAgentName,
-                          modelName: streamingModelName,
-                        }
-                      : undefined
-                  }
-                  isLastMessage={isLastMessage}
-                  editMessage={editMessage}
-                  deleteMessage={deleteMessage}
-                  selectOption={selectOption}
-                  generateOption={generateOption}
-                />
-              </div>
-            );
-          })}
-          {isOpenSelectScenarioModal && (
-            <div className="z-[20] absolute w-full flex flex-row py-[100px]">
-              <SelectScenarioModal
-                onSkip={() => {
-                  setIsOpenSelectScenarioModal(false);
-                }}
-                onAdd={addScenario}
-                renderedScenarios={renderedScenarios}
-                onRenderScenarios={renderScenarios}
-                sessionId={sessionId}
-                plotCardId={plotCardId}
-              />
-            </div>
-          )}
-        </div>
-      </div>
-
-      {/* Mobile Add Plot Card Dialog */}
-      <Dialog
-        open={isOpenAddPlotCardModal && isMobile}
-        onOpenChange={(open) => {
-          if (!open) {
-            setIsOpenAddPlotCardModal(false);
-          }
-        }}
-      >
-        <DialogContent
-          hideClose
-          className="w-80 p-6 bg-background-surface-2 rounded-lg outline-1 outline-border-light inline-flex flex-col justify-start items-start gap-2.5 overflow-hidden"
->>>>>>> 321d7052
         >
           <DialogContent hideClose className="max-w-[90vw]">
             <DialogHeader>
@@ -2329,7 +2234,6 @@
                 onDragEnd={handleDragEnd}
                 modifiers={[restrictToVerticalAxis, restrictToParentElement]}
               >
-<<<<<<< HEAD
                 <SortableContext
                   items={sortedDataSchemaFields.map((field) => field.name)}
                   strategy={verticalListSortingStrategy}
@@ -2354,47 +2258,6 @@
         </div>
       </div>
     </>
-=======
-                Skip
-              </Button>
-            </DialogClose>
-            <Button
-              size="lg"
-              onClick={() => {
-                renderScenarios();
-                setIsOpenSelectScenarioModal(false);
-                setIsOpenSelectScenarioModal(true);
-              }}
-            >
-              Add plot card
-            </Button>
-          </DialogFooter>
-        </DialogContent>
-      </Dialog>
-
-      <UserInputs
-        userCharacterCardId={session.userCharacterCardId}
-        aiCharacterCardIds={session.aiCharacterCardIds}
-        generateCharacterMessage={generateCharacterMessage}
-        addUserMessage={addUserMessage}
-        isOpenSettings={isOpenSettings}
-        disabled={isOpenAddPlotCardModal || isOpenSelectScenarioModal}
-        streamingMessageId={streamingMessageId ?? undefined}
-        onStopGenerate={() => {
-          refStopGenerate.current?.abort("Stop generate by user");
-        }}
-        autoReply={session.autoReply}
-        setAutoReply={setAutoReply}
-        isOpenAddPlotCardModal={isOpenAddPlotCardModal}
-        onSkip={() => {
-          setIsOpenAddPlotCardModal(false);
-        }}
-        onAdd={() => {
-          onAddPlotCard();
-        }}
-      />
-    </div>
->>>>>>> 321d7052
   );
 };
 
