--- conflicted
+++ resolved
@@ -20,7 +20,6 @@
 import { useLeftNavigationWidth } from "@/components-v2/left-navigation/hooks/use-left-navigation-width";
 import { Avatar } from "@/components-v2/avatar";
 import { useAppStore } from "@/app/stores/app-store";
-import { getSelectedIdFromPath } from "@/utils/url-utils";
 
 interface CardPanelProps {
   cardId: string;
@@ -167,10 +166,6 @@
         const asset = assetResult.getValue();
 
         // Step 2: Add to gallery FIRST (this becomes the source of truth)
-<<<<<<< HEAD
-        console.log("🖼️ [CARD-PANEL] Adding image to gallery first");
-=======
->>>>>>> 121b2619
         const generatedImageResult =
           await GeneratedImageService.saveGeneratedImageFromAsset.execute({
             assetId: asset.id,
@@ -181,39 +176,6 @@
           });
 
         if (generatedImageResult.isSuccess) {
-<<<<<<< HEAD
-          console.log("✅ [CARD-PANEL] Image added to gallery");
-
-          // Step 3: Update card to reference the SAME asset (no separate asset creation)
-          const updateResult = card.update({ iconAssetId: asset.id });
-
-          if (updateResult.isSuccess) {
-            const saveResult = await CardService.saveCard.execute(card);
-
-            if (saveResult.isSuccess) {
-              // Invalidate all queries for this card
-              await invalidateSingleCardQueries(queryClient, card.id);
-
-              // Also invalidate generated images for this card and global list
-              console.log(
-                "🔄 [CARD-PANEL] Invalidating generated images queries",
-              );
-              await queryClient.invalidateQueries({
-                queryKey: generatedImageKeys.cardImages(card.id.toString()),
-              });
-              // Also invalidate the global list so image generator gallery updates immediately
-              await queryClient.invalidateQueries({
-                queryKey: generatedImageKeys.lists(),
-              });
-              console.log(
-                "✅ [CARD-PANEL] Image added to gallery and set as card icon using same asset",
-              );
-            } else {
-              console.error("Failed to save card:", saveResult.getError());
-            }
-          } else {
-            console.error("Failed to update card:", updateResult.getError());
-=======
           // Step 3: Update card icon using mutation (handles all card cache invalidation)
           try {
             await updateIconAsset.mutateAsync(asset.id.toString());
@@ -227,7 +189,6 @@
             });
           } catch (error) {
             console.error("Failed to update card icon:", error);
->>>>>>> 121b2619
           }
         } else {
           console.error(
@@ -279,16 +240,9 @@
         <div
           className={cn(
             "bg-background-surface-3 flex items-center justify-between gap-2 rounded-lg px-4 py-2 transition-all duration-200",
-<<<<<<< HEAD
             isMobile || isExpanded
               ? "ml-0 w-full"
               : "ml-12 w-[calc(100%-48px)]",
-=======
-            {
-              "w-full": isMobile || isExpanded, // Full width when mobile or navigation expanded
-              "ml-12 w-[calc(100%-48px)]": !isMobile && !isExpanded, // Narrower width with left margin when navigation collapsed
-            },
->>>>>>> 121b2619
           )}
         >
           <div className="flex min-w-0 flex-1 items-center justify-start gap-2">
