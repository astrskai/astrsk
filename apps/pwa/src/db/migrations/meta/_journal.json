--- conflicted
+++ resolved
@@ -124,28 +124,29 @@
     {
       "idx": 17,
       "version": "7",
-<<<<<<< HEAD
+      "when": 1757914033662,
+      "tag": "20250915052713_agent-model-tier",
+      "breakpoints": true
+    },
+    {
+      "idx": 18,
+      "version": "7",
       "when": 1757577968859,
       "tag": "20250911080608_media_type",
       "breakpoints": true
     },
     {
-      "idx": 18,
+      "idx": 19,
       "version": "7",
       "when": 1757679083372,
       "tag": "20250912121123_image_asset",
       "breakpoints": true
     },
     {
-      "idx": 19,
+      "idx": 20,
       "version": "7",
       "when": 1757997490794,
       "tag": "20250916043810_image-session",
-=======
-      "when": 1757914033662,
-      "tag": "20250915052713_agent-model-tier",
->>>>>>> 16b4b980
-      "breakpoints": true
     }
   ]
 }