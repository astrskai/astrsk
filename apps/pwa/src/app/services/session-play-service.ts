import { createAnthropic } from "@ai-sdk/anthropic";
import { createCohere } from "@ai-sdk/cohere";
import { createDeepSeek } from "@ai-sdk/deepseek";
import { createGoogleGenerativeAI } from "@ai-sdk/google";
import { createMistral } from "@ai-sdk/mistral";
import { createOpenAI } from "@ai-sdk/openai";
import { createOpenAICompatible } from "@ai-sdk/openai-compatible";
import { createXai } from "@ai-sdk/xai";
import {
  createOpenRouter,
  OpenRouterProviderSettings,
} from "@openrouter/ai-sdk-provider";
import {
  generateObject,
  generateText,
  jsonSchema,
  JSONValue,
  LanguageModelV1,
  smoothStream,
  streamObject,
  streamText,
} from "ai";
import { JSONSchema7 } from "json-schema";
import { cloneDeep, merge } from "lodash-es";
import { createOllama } from "ollama-ai-provider";

import { fetchAgent } from "@/app/queries/agent/query-factory";
import { fetchApiConnections } from "@/app/queries/api-connection-queries";
import {
  fetchCharacterCard,
  fetchCharacterCardOptional,
  fetchPlotCardOptional,
} from "@/app/queries/card/query-factory";
import { fetchDataStoreNode } from "@/app/queries/data-store-node/query-factory";
import { fetchFlow } from "@/app/queries/flow/query-factory";
import { fetchIfNode } from "@/app/queries/if-node/query-factory";
import { fetchSession } from "@/app/queries/session-queries";
import { fetchTurn, fetchTurnOptional } from "@/app/queries/turn-queries";
import { SessionService } from "@/app/services/session-service";
import { TurnService } from "@/app/services/turn-service";
import { useAppStore } from "@/app/stores/app-store";
import { useWllamaStore } from "@/app/stores/wllama-store";
import { Condition, isUnaryOperator } from "@/flow-multi/types/condition-types";
import { traverseFlowCached } from "@/flow-multi/utils/flow-traversal";
import { ModelTier } from "@/modules/agent/domain";
import { ApiSource } from "@/modules/api/domain";
import {
  ApiConnection,
  OpenrouterProviderSort,
} from "@/modules/api/domain/api-connection";
import { PlotCard } from "@/modules/card/domain";
import { CharacterCard } from "@/modules/card/domain/character-card";
import { DataStoreFieldType } from "@/modules/flow/domain/flow";
import { IfNode } from "@/modules/if-node/domain";
import { Session } from "@/modules/session/domain/session";
import { DataStoreSavedField, Option } from "@/modules/turn/domain/option";
import { Turn as MessageEntity } from "@/modules/turn/domain/turn";
import { Result } from "@/shared/core/result";
import { UniqueEntityID } from "@/shared/domain";
import {
  Character,
  HistoryItem,
  Message,
  Renderable,
  RenderContext,
} from "@/shared/prompt/domain/renderable";
import { parameterList } from "@/shared/task/domain/parameter";
import { parseAiSdkErrorMessage, sanitizeFileName } from "@/shared/utils";
import { Datetime } from "@/shared/utils/datetime";
import { logger } from "@/shared/utils/logger";
import { TemplateRenderer } from "@/shared/utils/template-renderer";
import { getTokenizer } from "@/shared/utils/tokenizer/tokenizer";
import { translate } from "@/shared/utils/translate-utils";

// Model mapping configuration for automatic fallback
// When using AstrskAi, format must be "ApiSource:modelId"
// where ApiSource is a valid value from ApiSource enum that makeProvider can handle
const MODEL_TIER_MAPPING = {
  [ModelTier.Light]: "openai-compatible:google/gemini-2.5-flash",
  [ModelTier.Heavy]: "openai-compatible:deepseek/deepseek-chat-v3.1",
} as const;

// Display names for the fallback models
const MODEL_DISPLAY_NAMES: Record<string, string> = {
  "openai-compatible:google/gemini-2.5-flash": "Gemini 2.5 Flash",
  "openai-compatible:deepseek/deepseek-chat-v3.1": "DeepSeek v3.1",
};

// Helper function to check if user is logged in
const isUserLoggedIn = (): boolean => {
  const jwt = useAppStore.getState().jwt;
  return !!jwt;
};

// TODO: Add subscription check for automatic model mapping
const isUserSubscribed = (): boolean => {
  // For now, we just check if user is logged in
  // Later, this should check actual subscription status
  return isUserLoggedIn();
};

// Helper function to get fallback model based on tier
const getFallbackModel = (modelTier?: ModelTier): string | null => {
  if (!modelTier) {
    // Default to light tier if not specified
    return MODEL_TIER_MAPPING[ModelTier.Light];
  }
  return MODEL_TIER_MAPPING[modelTier] || null;
};

const makeContext = async ({
  session,
  characterCardId,
  regenerateMessageId,
  includeHistory = true,
}: {
  session: Session;
  characterCardId?: UniqueEntityID;
  regenerateMessageId?: UniqueEntityID;
  includeHistory?: boolean;
}): Promise<Result<RenderContext>> => {
  // Set `{{session.duration}}`
  const now = Datetime();
  const sessionDuration = Datetime.duration(now.diff(session.createdAt));

  // Make context
  const context: RenderContext = {
    cast: {
      all: [],
      inactive: [],
    },
    session: {
      char_entries: [],
      plot_entries: [],
      entries: [],
      duration: sessionDuration,
    },
    history: [],
  };

  // Get plot card
  let plotCard: PlotCard | null = null;
  if (session.plotCard && session.plotCard.enabled) {
    plotCard = await fetchPlotCardOptional(session.plotCard.id);
  }

  // Set `{{session.scenario}}`
  if (plotCard && plotCard.props.description) {
    context.session.scenario = plotCard.props.description;
  }

  // Set `{{history}}` and prepare dataStore for regeneration
  if (includeHistory) {
    const history: HistoryItem[] = [];
    const lastMessageId = session.turnIds[session.turnIds.length - 1];
    let dataStoreForRegeneration: DataStoreSavedField[] = [];

    for (const messageId of session.turnIds) {
      if (regenerateMessageId && messageId.equals(regenerateMessageId)) {
        break;
      }
      let message;
      try {
        message = await fetchTurn(messageId);
      } catch (error) {
        logger.error(
          `Failed to get message by id ${messageId.toString()}: ${error}`,
        );
        continue;
      }

      // Store dataStore from the last processed turn for regeneration
      if (message.dataStore && message.dataStore.length > 0) {
        dataStoreForRegeneration = cloneDeep(message.dataStore);
      }

      const content =
        session.translation && session.translation.promptLanguage !== "none"
          ? message.translations.get(session.translation.promptLanguage)
          : message.content;

      // Set `{{session.idle_duration}}`
      if (lastMessageId.equals(messageId)) {
        const idleDuration = Datetime.duration(now.diff(message.createdAt));
        context.session.idle_duration = idleDuration;
      }

      if (!content) {
        continue;
      }
      history.push({
        char_id: message.characterCardId?.toString(),
        char_name: message.characterName,
        content: content,
        variables: message.variables,
      });
    }
    context.history = history;

    // Set dataStore for regeneration context
    if (regenerateMessageId && dataStoreForRegeneration.length > 0) {
      context.dataStore = dataStoreForRegeneration;
    }
  }

  // Make entries list
  const entries: string[] = [];
  const all_char_entries: string[] = [];

  // Set `{{char}}`, `{{user}}`, `{{cast.all}}`
  const allCharacters: Character[] = [];
  const historyContent =
    context.history?.map((item) => item.content).reverse() ?? [];
  for (const allCharCardItem of session.characterCards) {
    // Skip if disabled
    if (!allCharCardItem.enabled) {
      continue;
    }

    // Get character card
    let characterCard: CharacterCard;
    try {
      characterCard = await fetchCharacterCard(allCharCardItem.id);
    } catch (error) {
      console.warn(
        `Character card not found: ${allCharCardItem.id.toString()}`,
      );
      continue;
    }

    // Scan lorebook
    let activatedEntries: string[] = [];
    if (characterCard.props.lorebook) {
      try {
        activatedEntries = characterCard.props.lorebook
          .scanHistory(historyContent)
          .throwOnFailure()
          .getValue()
          .map((entry) => entry.content);
        entries.push(...activatedEntries);
        all_char_entries.push(...activatedEntries);
      } catch (error) {
        // Ignore lorebook scan errors
        console.log("Lorebook scan error:", error);
      }
    }

    // Make character variable
    const character = {
      id: characterCard.id.toString(),
      name: characterCard.props.name ?? characterCard.props.title,
      description: characterCard.props.description,
      example_dialog: characterCard.props.exampleDialogue,
      entries: activatedEntries,
    } as Character;

    // Add to list
    allCharacters.push(character);

    // Set {{user}} and {{char}}
    if (characterCard.id.equals(characterCardId)) {
      context.char = character;
    }
    if (characterCard.id.equals(session.userCharacterCardId)) {
      context.user = character;
    }
  }

  // Set `{{cast.all}}`
  context.cast.all = allCharacters;

  // Set `{{cast.active}}` and `{{cast.inactive}}`
  if (characterCardId) {
    const activeCharacter = allCharacters.find(
      (char) => char.id === characterCardId.toString(),
    );
    if (activeCharacter) {
      context.cast.active = activeCharacter;
      context.cast.inactive = allCharacters.filter(
        (char) => char.id !== activeCharacter.id,
      );
    }
  }

  // Render variables in characters
  for (let i = 0; i <= 1; i++) {
    for (const char of allCharacters) {
      try {
        char.name = TemplateRenderer.render(char.name || "", context);
        char.description = TemplateRenderer.render(
          char.description || "",
          context,
        );
        char.example_dialog = TemplateRenderer.render(
          char.example_dialog || "",
          context,
        );
      } catch (error) {
        logger.error(
          `Failed to render variables of character ${char.name}`,
          error,
        );
      }
    }
  }

  // Set `{{session.plot_entries}}`
  if (plotCard && plotCard.props.lorebook) {
    // Scan lorebook
    try {
      const activatedEntries = plotCard.props.lorebook
        .scanHistory(historyContent)
        .throwOnFailure()
        .getValue()
        .map((entry) => TemplateRenderer.render(entry.content || "", context));
      entries.push(...activatedEntries);
      context.session.plot_entries = activatedEntries;
    } catch (error) {
      // Ignore lorebook scan errors
    }
  }

  // Set `{{session.entries}}`, `{{session.char_entries}}`
  context.session.entries = entries.map((entry) =>
    TemplateRenderer.render(entry || "", context),
  );
  context.session.char_entries = all_char_entries.map((entry) =>
    TemplateRenderer.render(entry || "", context),
  );

  return Result.ok(context);
};

const parametersInModelSettings = ["safety_settings"];

const makeModelSettings = ({
  parameters,
  apiSource,
}: {
  parameters: Map<string, any>;
  apiSource: ApiSource;
}) => {
  const settings: Record<string, any> = {};
  for (const tuple of parameters) {
    const [paramId, paramValueRaw] = tuple;

    // Check param in model settings
    if (!parametersInModelSettings.includes(paramId)) {
      continue;
    }

    // Set param value
    const parameter = parameterList.find((p) => p.id === paramId);
    if (!parameter) {
      continue;
    }
    const paramValue = parameter?.parsingFunction
      ? parameter.parsingFunction(paramValueRaw, apiSource)
      : paramValueRaw;
    if (parameter.nameByApiSource.size === 0) {
      settings[paramId] = paramValue;
    } else {
      const nameByApiSource = parameter.nameByApiSource.get(apiSource);
      if (!nameByApiSource) {
        continue;
      }
      settings[nameByApiSource] = paramValue;
    }
  }
  return settings;
};

const parametersInSettings = [
  "max_tokens",
  "temperature",
  "top_p",
  "top_k",
  "presence_pen",
  "freq_pen",
  "stop_sequence",
  "seed",
];

const makeSettings = ({ parameters }: { parameters: Map<string, any> }) => {
  const settings: Record<string, any> = {};

  if (parameters.has("max_tokens")) {
    settings["maxTokens"] = Number(parameters.get("max_tokens"));
  }

  if (parameters.has("temperature")) {
    settings["temperature"] = Number(parameters.get("temperature"));
  } else {
    // Prevent AI SDK set temperature to 0
    // TODO: delete this code after upgrade to AI SDK v5
    // https://ai-sdk.dev/docs/ai-sdk-core/settings#temperature
    settings["temperature"] = 1;
  }

  if (parameters.has("top_p")) {
    settings["topP"] = Number(parameters.get("top_p"));
  }

  if (parameters.has("top_k")) {
    settings["topK"] = Number(parameters.get("top_k"));
  }

  if (parameters.has("presence_pen")) {
    settings["presencePenalty"] = Number(parameters.get("presence_pen"));
  }

  if (parameters.has("freq_pen")) {
    settings["frequencyPenalty"] = Number(parameters.get("freq_pen"));
  }

  if (parameters.has("stop_sequence")) {
    settings["stopSequences"] = String(parameters.get("stop_sequence"))
      .split(",")
      .map((s) => s.trim())
      .filter((s) => s !== "");
  }

  if (parameters.has("seed")) {
    settings["seed"] = Number.parseInt(parameters.get("seed"));
  }

  return settings;
};

const makeProviderOptions = ({
  parameters,
  apiSource,
}: {
  parameters: Map<string, any>;
  apiSource: ApiSource;
}): Record<string, JSONValue> => {
  const options: Record<string, JSONValue> = {};
  for (const tuple of parameters) {
    const [paramId, paramValueRaw] = tuple;

    // Check param by ai sdk
    if (
      parametersInSettings.includes(paramId) ||
      parametersInModelSettings.includes(paramId)
    ) {
      continue;
    }

    // Set param value
    const parameter = parameterList.find((p) => p.id === paramId);
    if (!parameter) {
      continue;
    }
    const paramValue = parameter?.parsingFunction
      ? parameter.parsingFunction(paramValueRaw, apiSource)
      : paramValueRaw;
    if (parameter.nameByApiSource.size === 0) {
      options[paramId] = paramValue;
    } else {
      const nameByApiSource = parameter.nameByApiSource.get(apiSource);
      if (!nameByApiSource) {
        continue;
      }
      options[nameByApiSource] = paramValue;
    }
  }
  return options;
};

const transformMessagesForModel = (
  messages: Message[],
  modelId?: string,
): Message[] => {
  // No transformation needed if no modelId
  if (!modelId) {
    return messages;
  }

  // Transform for Gemini or Claude models
  if (modelId.includes("gemini") || modelId.includes("claude")) {
    let nonSystemMessageFound = false;

    // First, check if we need to add a filler user message
    // Find the first non-system message
    const firstNonSystemIndex = messages.findIndex(
      (msg) => msg.role !== "system",
    );

    // Check if we need a filler user message:
    // 1. When there are only system messages (firstNonSystemIndex === -1) AND messages array is not empty
    // 2. When the first non-system message is an assistant message
    const needsFillerUser =
      (firstNonSystemIndex === -1 && messages.length > 0) || // Only system messages exist (but not empty)
      (firstNonSystemIndex !== -1 &&
        messages[firstNonSystemIndex].role === "assistant");

    const transformedMessages: Message[] = messages.map((message) => {
      // Once we find a non-system message, mark it
      if (message.role !== "system") {
        nonSystemMessageFound = true;
        return message;
      }

      // Keep system messages at the beginning (before any non-system message)
      if (message.role === "system" && !nonSystemMessageFound) {
        return message;
      }

      // Convert system messages that come after non-system messages to user
      return { ...message, role: "user" as Message["role"] };
    });

    // If we need to add a filler user message
    if (needsFillerUser) {
      const fillerUserMessage: Message = {
        role: "user",
        content:
          "Respond based on the information and instructions provided above.",
      };

      if (firstNonSystemIndex === -1) {
        // Only system messages exist, add filler user message at the end
        transformedMessages.push(fillerUserMessage);
      } else {
        // Insert before the first non-system message (which is an assistant message)
        const firstNonSystemIndexInTransformed = transformedMessages.findIndex(
          (msg) => msg.role !== "system",
        );
        if (firstNonSystemIndexInTransformed !== -1) {
          transformedMessages.splice(
            firstNonSystemIndexInTransformed,
            0,
            fillerUserMessage,
          );
        }
      }
    }

    return transformedMessages;
  }

  return messages;
};

const validateMessages = (messages: Message[], apiSource: ApiSource) => {
  if (apiSource === ApiSource.GoogleGenerativeAI) {
    const hasUserMessage = messages.some((message) => message.role === "user");
    if (!hasUserMessage) {
      throw new Error(
        "Google Generative AI requires at least one user message",
      );
    }
  }
};

const makeProvider = ({
  source,
  apiKey,
  baseUrl,
  isStructuredOutput,
  openrouterProviderSort,
}: {
  source: ApiSource;
  apiKey?: string;
  baseUrl?: string;
  isStructuredOutput?: boolean;
  openrouterProviderSort?: OpenrouterProviderSort;
}) => {
  let provider;
  switch (source) {
    case ApiSource.OpenAI:
      provider = createOpenAI({
        apiKey: apiKey,
        baseURL: baseUrl,
      });
      break;

    case ApiSource.OpenAICompatible: {
      let oaiCompBaseUrl = baseUrl ?? "";
      if (!oaiCompBaseUrl.endsWith("/v1")) {
        oaiCompBaseUrl += "/v1";
      }
      provider = createOpenAI({
        apiKey: apiKey,
        baseURL: oaiCompBaseUrl,
      });
      break;
    }

    case ApiSource.Anthropic:
      provider = createAnthropic({
        apiKey: apiKey,
        baseURL: baseUrl,
        headers: {
          "anthropic-dangerous-direct-browser-access": "true",
        },
      });
      break;

    case ApiSource.OpenRouter: {
      const options: OpenRouterProviderSettings = {
        apiKey: apiKey,
        baseURL: baseUrl,
        headers: {
          "HTTP-Referer": "https://astrsk.ai",
          "X-Title": "astrsk",
        },
      };
      const extraBody = {};
      if (isStructuredOutput) {
        merge(extraBody, {
          provider: {
            require_parameters: true,
          },
        });
      }
      if (
        openrouterProviderSort &&
        openrouterProviderSort !== OpenrouterProviderSort.Default
      ) {
        merge(extraBody, {
          provider: {
            sort: openrouterProviderSort,
          },
        });
      }
      options.extraBody = extraBody;
      provider = createOpenRouter(options);
      break;
    }

    case ApiSource.GoogleGenerativeAI:
      provider = createGoogleGenerativeAI({
        apiKey: apiKey,
        baseURL: baseUrl,
      });
      break;

    case ApiSource.Ollama:
      provider = createOllama({
        baseURL: baseUrl,
      });
      break;

    case ApiSource.DeepSeek:
      provider = createDeepSeek({
        apiKey: apiKey,
        baseURL: baseUrl,
      });
      break;

    case ApiSource.xAI:
      provider = createXai({
        apiKey: apiKey,
        baseURL: baseUrl,
      });
      break;

    case ApiSource.Mistral:
      provider = createMistral({
        apiKey: apiKey,
        baseURL: baseUrl,
      });
      break;

    case ApiSource.Cohere:
      provider = createCohere({
        apiKey: apiKey,
        baseURL: baseUrl,
      });
      break;

    case ApiSource.KoboldCPP: {
      let koboldBaseUrl = baseUrl ?? "";
      if (!koboldBaseUrl.endsWith("/v1")) {
        koboldBaseUrl += "/v1";
      }
      provider = createOpenAICompatible({
        name: ApiSource.KoboldCPP,
        baseURL: koboldBaseUrl,
      });
      break;
    }

    default:
      throw new Error("Invalid API connection source");
  }
  return provider;
};

const generateNonAiSdkMessage = async ({
  apiConnection,
  modelId,
  messages,
  parameters,
  abortSignal,
}: {
  apiConnection: ApiConnection;
  modelId: string;
  messages: Message[];
  parameters?: Map<string, any>;
  abortSignal?: AbortSignal;
}) => {
  switch (apiConnection.source) {
    case ApiSource.Wllama:
      return generateMessageWllama({
        modelId,
        messages,
        abortSignal,
      });

    case ApiSource.AIHorde:
      return generateMessageAIHorde({
        modelId,
        messages,
        parameters,
        abortSignal,
        apiConnection,
      });

    default:
      throw new Error("Invalid API connection source");
  }
};

async function* streamTextDummy({
  abortSignal,
}: {
  abortSignal?: AbortSignal;
}) {
  const chunks = [
    "Oh no!\n",
    "This is a Dummy Model for onboarding,\n",
    "Please go to the Model tab\n",
    "to connect a new model provider\n",
    "and select a model to proceed.",
  ];

  for (const chunk of chunks) {
    if (abortSignal?.aborted) {
      return;
    }
    yield chunk;
    await sleep(100);
  }
}

const generateDummyMessage = async ({
  abortSignal,
}: {
  abortSignal?: AbortSignal;
}) => {
  const textStream = streamTextDummy({
    abortSignal,
  });

  return { textStream };
};

const textDecoder = new TextDecoder();

async function* streamTextWllama({
  modelId,
  messages,
  abortSignal,
}: {
  modelId: string;
  messages: Message[];
  abortSignal?: AbortSignal;
}) {
  let results: string[] = [];
  let done = false;
  let resolve: (value?: string) => void;
  let reject: (value?: string) => void;
  let promise = new Promise((res, rej) => {
    resolve = res;
    reject = rej;
  });

  // Load model
  const { wllama, loadedModelUrl: loadedModel } = useWllamaStore.getState();
  if (loadedModel !== modelId) {
    if (loadedModel) {
      await wllama.exit();
    }
    await wllama.loadModelFromUrl(modelId);
    useWllamaStore.setState({ loadedModelUrl: modelId });
  }

  // Create completion
  const chatTemplate = wllama.getChatTemplate();
  const prompt = await TemplateRenderer.render(chatTemplate || "", {
    messages,
    add_generation_prompt: true,
  });
  const text = wllama.createCompletion(prompt, {
    // TODO: fix cache error
    // useCache: true,
    onNewToken(token: any, piece: any, currentText: any, optionals: any) {
      if (abortSignal?.aborted) {
        optionals.abortSignal();
      }
      results.push(textDecoder.decode(piece));
      resolve();
      promise = new Promise((res, rej) => {
        resolve = res;
        reject = rej;
      });
    },
  });

  text.catch((error: any) => {
    console.error(error);
    done = true;
    reject();
  });

  text.finally(() => {
    done = true;
    resolve();
  });

  while (!done) {
    await promise;
    yield* results;
    results = [];
  }
}

const generateMessageWllama = async ({
  modelId,
  messages,
  abortSignal,
}: {
  modelId: string;
  messages: Message[];
  abortSignal?: AbortSignal;
}) => {
  // Create completion
  const textStream = streamTextWllama({
    modelId,
    messages,
    abortSignal,
  });

  return { textStream };
};

function sleep(ms: number) {
  return new Promise((resolve) => setTimeout(resolve, ms));
}

async function* streamTextAIHorde({
  modelId,
  messages,
  parameters,
  abortSignal,
  apiConnection,
}: {
  modelId: string;
  messages: Message[];
  parameters?: Map<string, any>;
  abortSignal?: AbortSignal;
  apiConnection: ApiConnection;
}) {
  // Convert messages to prompt
  const prompt = messages.map((msg) => msg.content).join("\n");
  const body: Record<string, any> = {
    prompt: prompt,
  };

  // Convert parameters
  const params: Record<string, any> = {};
  parameters?.forEach((value, key) => {
    const param = parameterList.find((p) => p.id === key);
    const parsedValue = param?.parsingFunction
      ? param.parsingFunction(value)
      : value;
    if (param) {
      if (param.nameByApiSource.size === 0) {
        params[key] = parsedValue;
      } else if (param.nameByApiSource.has(ApiSource.KoboldCPP)) {
        const koboldName = param.nameByApiSource.get(ApiSource.KoboldCPP);
        if (koboldName) {
          params[koboldName] = parsedValue;
        }
      }
    }
  });
  body["params"] = params;

  // Set model id
  body["models"] = [modelId];

  try {
    // Request generate text async
    const responseGenerate = await fetch(
      "https://aihorde.net/api/v2/generate/text/async",
      {
        method: "POST",
        headers: {
          "Content-Type": "application/json",
          apikey: apiConnection.apiKey!,
        },
        body: JSON.stringify(body),
      },
    );
    if (!responseGenerate.ok) {
      throw new Error(`HTTP error! status: ${responseGenerate.status}`);
    }

    // Get request id
    const generateResponseBody = await responseGenerate.json();
    const requestId = generateResponseBody.id;

    // Poll for results
    while (true) {
      abortSignal?.throwIfAborted();

      const responseResult = await fetch(
        `https://aihorde.net/api/v2/generate/text/status/${requestId}`,
      );
      if (responseResult.ok) {
        const resultResponseBody = await responseResult.json();
        if (
          resultResponseBody.done &&
          resultResponseBody.generations.length > 0 &&
          resultResponseBody.generations[0].text
        ) {
          yield resultResponseBody.generations[0].text;
          break;
        }
        let delay = 10000; // 10 seconds
        if (resultResponseBody.processing) {
          delay = 5000; // 5 seconds
        }
        await sleep(delay);
      }
    }
  } catch (error) {
    if (error instanceof Error) {
      if (error.name === "AbortError") {
        return;
      }
      throw error;
    }
  }
}

const generateMessageAIHorde = async ({
  modelId,
  messages,
  parameters,
  abortSignal,
  apiConnection,
}: {
  modelId: string;
  messages: Message[];
  parameters?: Map<string, any>;
  abortSignal?: AbortSignal;
  apiConnection: ApiConnection;
}) => {
  const textStream = streamTextAIHorde({
    modelId,
    messages,
    parameters,
    abortSignal,
    apiConnection,
  });

  return { textStream };
};

const createMessage = async ({
  sessionId,
  characterCardId,
  defaultCharacterName,
  messageContent,
  variables = {},
  messageId,
}: {
  sessionId: UniqueEntityID;
  characterCardId?: UniqueEntityID;
  defaultCharacterName?: string;
  messageContent: string;
  variables?: Record<string, any>;
  messageId?: UniqueEntityID;
}): Promise<Result<MessageEntity>> => {
  // Get session to access last turn's dataStore
  const session = await fetchSession(sessionId);

  // Get last turn's dataStore if exists
  let dataStore: DataStoreSavedField[] = [];
  if (session.turnIds.length > 0) {
    const lastTurnId = session.turnIds[session.turnIds.length - 1];
    try {
      const lastTurn = await fetchTurnOptional(lastTurnId);
      if (lastTurn) {
        // Clone the dataStore to avoid mutations
        dataStore = cloneDeep(lastTurn.dataStore);
      }
    } catch (error) {
      logger.warn(`Failed to get last turn's dataStore: ${error}`);
    }
  }

  // Get character name
  let characterName: string | null = defaultCharacterName || null;
  if (characterCardId) {
    const characterCard = await fetchCharacterCardOptional(characterCardId);
    if (characterCard) {
      characterName = characterCard.props.name || characterCard.props.title;
    }
  }

  // Create message
  const option = Option.create({
    content: messageContent,
    tokenSize: 0, // TODO: calculate token size
    variables: variables,
    dataStore: dataStore,
  }).getValue();
  return MessageEntity.create(
    {
      sessionId: sessionId,
      characterCardId: characterCardId,
      characterName: characterName || undefined,
      options: [option],
    },
    messageId,
  );
};

/**
 * @deprecated use mutation `useAddMessage()`
 */
const addMessage = async ({
  sessionId,
  characterCardId,
  defaultCharacterName,
  messageContent,
  variables = {},
  isUser = false,
  messageId,
}: {
  sessionId: UniqueEntityID;
  characterCardId?: UniqueEntityID;
  defaultCharacterName?: string;
  messageContent: string;
  variables?: Record<string, any>;
  isUser?: boolean;
  messageId?: UniqueEntityID;
}): Promise<Result<MessageEntity>> => {
  // Get session
  const session = await fetchSession(sessionId);

  // Create message
  const message = (
    await createMessage({
      sessionId: sessionId,
      characterCardId: characterCardId,
      defaultCharacterName: defaultCharacterName,
      messageContent: messageContent,
      variables: variables,
      messageId: messageId,
    })
  )
    .throwOnFailure()
    .getValue();

  // Add message
  const sessionAndMessage = (
    await SessionService.addMessage.execute({
      sessionId: sessionId,
      message: message,
    })
  )
    .throwOnFailure()
    .getValue();

  // Translate message
  if (messageContent.trim() !== "" && session.translation) {
    (
      await TurnService.translateTurn.execute({
        turnId: sessionAndMessage.message.id,
        config: session.translation,
      })
    ).throwOnFailure();
  }

  return Result.ok(sessionAndMessage.message);
};

async function renderMessages({
  renderable,
  context,
  parameters,
}: {
  renderable: Renderable;
  context: any;
  parameters: Map<string, any>;
}): Promise<Message[]> {
  // Render system prompt
  const { history: fullHistory, ...contextWithoutHistory } = context;
  const systemPrompt = (await renderable.renderMessages(contextWithoutHistory))
    .throwOnFailure()
    .getValue();

  // Get token budget
  const contextTokenSize = (parameters.get("context") as number) || Infinity;
  const responseTokenSize = (parameters.get("max_tokens") as number) || 0;
  const tokenBudget = contextTokenSize - responseTokenSize - 200; // padding 200 tokens

  // Check system prompt is too long
  const tokenizer = await getTokenizer();
  const systemPromptTokenSize = tokenizer.encode(
    systemPrompt.map((message) => message.content).join("\n"),
  ).length;
  if (systemPromptTokenSize > tokenBudget) {
    throw new Error("System prompt is too long");
  }

  // Render messages with history
  let messages = cloneDeep(systemPrompt);
  let historySize = 1;
  while (historySize <= fullHistory.length) {
    // Slice history by latest
    const slicedHistory = fullHistory.slice(-historySize);

    // Render messages with sliced history
    const newMessages = (
      await renderable.renderMessages({
        ...contextWithoutHistory,
        history: slicedHistory,
      })
    )
      .throwOnFailure()
      .getValue();

    // Check token size
    const newMessagesTokenSize = tokenizer.encode(
      newMessages.map((message) => message.content).join("\n"),
    ).length;
    if (newMessagesTokenSize > tokenBudget) {
      break;
    }

    // Save messages
    messages = newMessages;

    // Increment history size
    historySize += 1;
  }

  // Filter empty messages
  return messages.filter((message) => message.content.trim() !== "");
}

async function generateTextOutput({
  apiConnection,
  modelId,
  messages,
  parameters,
  stopSignalByUser,
  streaming,
  creditLog,
}: {
  apiConnection: ApiConnection;
  modelId: string;
  messages: Message[];
  parameters: Map<string, any>;
  stopSignalByUser?: AbortSignal;
  streaming?: boolean;
  creditLog?: object;
}) {
  // Transform messages for specific models
  const transformedMessages = transformMessagesForModel(messages, modelId);

  // Timeout and abort signals
  const abortSignals: AbortSignal[] = [];
  if (stopSignalByUser) {
    abortSignals.push(stopSignalByUser);
  }
  if (apiConnection.source === ApiSource.AIHorde) {
    abortSignals.push(new AbortController().signal); // Dummy signal
  } else {
    abortSignals.push(AbortSignal.timeout(120000)); // Timeout 120 seconds
  }
  const combinedAbortSignal = AbortSignal.any(abortSignals);

  // Request by API source
  let provider;
  let parsedModelId = modelId;
  switch (apiConnection.source) {
    // Route by model provider
    case ApiSource.AstrskAi: {
      const modelIdSplitted = modelId.split(":");
      const astrskSource = modelIdSplitted.at(0) as ApiSource;
      parsedModelId = modelIdSplitted.at(1) ?? modelId;
      const astrskBaseUrl = `${import.meta.env.VITE_CONVEX_SITE_URL}/serveModel/${astrskSource}`;
      provider = makeProvider({
        source: modelIdSplitted.at(0) as ApiSource,
        apiKey: "DUMMY",
        baseUrl: astrskBaseUrl,
      });
      break;
    }

    // Request by AI SDK
    case ApiSource.OpenAI:
    case ApiSource.OpenAICompatible:
    case ApiSource.Anthropic:
    case ApiSource.OpenRouter:
    case ApiSource.GoogleGenerativeAI:
    case ApiSource.Ollama:
    case ApiSource.DeepSeek:
    case ApiSource.xAI:
    case ApiSource.Mistral:
    case ApiSource.Cohere:
    case ApiSource.KoboldCPP:
      provider = makeProvider({
        source: apiConnection.source,
        apiKey: apiConnection.apiKey,
        baseUrl: apiConnection.baseUrl,
        openrouterProviderSort: apiConnection.openrouterProviderSort,
      });
      break;

    // Request by non-AI SDK
    case ApiSource.Wllama:
    case ApiSource.AIHorde:
      return generateNonAiSdkMessage({
        apiConnection,
        modelId,
        messages,
        parameters,
        abortSignal: stopSignalByUser,
      });

    case ApiSource.Dummy:
      return generateDummyMessage({
        abortSignal: stopSignalByUser,
      });

    default:
      throw new Error("Invalid API connection source");
  }

  // Make model settings
  const modelSettings = makeModelSettings({
    parameters: parameters,
    apiSource: apiConnection.source,
  });

  // Make model
  const model =
    "chat" in provider
      ? provider.chat(parsedModelId, modelSettings)
      : (provider.languageModel(
          parsedModelId,
          modelSettings,
        ) as LanguageModelV1);

  // Make settings
  const settings = makeSettings({
    parameters: parameters,
  });

  // Make provider options
  const providerOptions = makeProviderOptions({
    parameters: parameters,
    apiSource: apiConnection.source,
  });
  const modelProvider = model.provider.split(".").at(0);

  // Extra headers for astrsk
  const jwt = useAppStore.getState().jwt;
  const headers = {
    Authorization: `Bearer ${jwt}`,
    "x-astrsk-credit-log": JSON.stringify(creditLog),
  };

  // Request to LLM endpoint
  if (streaming) {
    return streamText({
      model,
      messages: transformedMessages,
      abortSignal: combinedAbortSignal,
      ...settings,
      ...(Object.keys(providerOptions).length > 0 && modelProvider
        ? {
            providerOptions: {
              [modelProvider]: providerOptions,
            },
          }
        : {}),
      experimental_transform: smoothStream({
        delayInMs: 20,
        chunking: "word",
      }),
      onError: (error) => {
        throw error.error;
      },
      ...(apiConnection.source === ApiSource.AstrskAi && {
        headers: headers,
      }),
    });
  } else {
    const { text } = await generateText({
      model,
      messages: transformedMessages,
      abortSignal: combinedAbortSignal,
      ...settings,
      ...(Object.keys(providerOptions).length > 0 && modelProvider
        ? {
            providerOptions: {
              [modelProvider]: providerOptions,
            },
          }
        : {}),
      ...(apiConnection.source === ApiSource.AstrskAi && {
        headers: headers,
      }),
    });

    // Create a generator to return the final text
    async function* createTextStream(finalText: string) {
      yield finalText;
    }

    return { textStream: createTextStream(text) };
  }
}

async function generateStructuredOutput({
  apiConnection,
  modelId,
  messages,
  parameters,
  stopSignalByUser,
  schema,
  streaming,
  creditLog,
}: {
  apiConnection: ApiConnection;
  modelId: string;
  messages: Message[];
  parameters: Map<string, any>;
  stopSignalByUser?: AbortSignal;
  schema: {
    typeDef: JSONSchema7;
    name?: string;
    description?: string;
  };
  streaming?: boolean;
  creditLog?: object;
}) {
  // Transform messages for specific models
  const transformedMessages = transformMessagesForModel(messages, modelId);
  // Validate messages
  validateMessages(transformedMessages, apiConnection.source);

  // Timeout and abort signals
  const abortSignals = [AbortSignal.timeout(120000)];
  if (stopSignalByUser) {
    abortSignals.push(stopSignalByUser);
  }
  const combinedAbortSignal = AbortSignal.any(abortSignals);

  // Request by API source
  let provider;
  let parsedModelId = modelId;
  switch (apiConnection.source) {
    // Route by model provider
    case ApiSource.AstrskAi: {
      const modelIdSplitted = modelId.split(":");
      const astrskSource = modelIdSplitted.at(0) as ApiSource;
      parsedModelId = modelIdSplitted.at(1) ?? modelId;
      const astrskBaseUrl = `${import.meta.env.VITE_CONVEX_SITE_URL}/serveModel/${astrskSource}`;
      provider = makeProvider({
        source: modelIdSplitted.at(0) as ApiSource,
        apiKey: "DUMMY",
        baseUrl: astrskBaseUrl,
        isStructuredOutput: true,
      });
      break;
    }

    // Request by AI SDK
    case ApiSource.OpenAI:
    case ApiSource.OpenAICompatible:
    case ApiSource.Anthropic:
    case ApiSource.OpenRouter:
    case ApiSource.GoogleGenerativeAI:
    case ApiSource.Ollama:
    case ApiSource.DeepSeek:
    case ApiSource.xAI:
    case ApiSource.Mistral:
    case ApiSource.Cohere:
    case ApiSource.KoboldCPP:
      provider = makeProvider({
        source: apiConnection.source,
        apiKey: apiConnection.apiKey,
        baseUrl: apiConnection.baseUrl,
        openrouterProviderSort: apiConnection.openrouterProviderSort,
        isStructuredOutput: true,
      });
      break;

    // TODO: implement structured data for non-AI SDK
    // Request by non-AI SDK
    case ApiSource.Wllama:
    case ApiSource.AIHorde:
      throw new Error("Invalid API connection source for structured output");

    default:
      throw new Error("Unknown API connection source");
  }

  // Make model settings
  const modelSettings = makeModelSettings({
    parameters: parameters,
    apiSource: apiConnection.source,
  });

  // Make model
  const model =
    "chat" in provider
      ? provider.chat(parsedModelId, modelSettings)
      : (provider.languageModel(
          parsedModelId,
          modelSettings,
        ) as LanguageModelV1);

  // Make settings
  const settings = makeSettings({
    parameters: parameters,
  });

  // Make provider options
  const providerOptions = makeProviderOptions({
    parameters: parameters,
    apiSource: apiConnection.source,
  });
  const modelProvider = model.provider.split(".").at(0);

  let mode = model.defaultObjectGenerationMode;
  if (apiConnection.source === ApiSource.OpenRouter) {
    mode = "json";
  }

  // Extra headers for astrsk
  const jwt = useAppStore.getState().jwt;
  const headers = {
    Authorization: `Bearer ${jwt}`,
    "x-astrsk-credit-log": JSON.stringify(creditLog),
  };

  // Request to LLM endpoint
  if (streaming) {
    return streamObject({
      model,
      messages: transformedMessages,
      abortSignal: combinedAbortSignal,
      schema: jsonSchema(schema.typeDef),
      schemaName: schema.name,
      schemaDescription: schema.description,
      ...settings,
      ...(Object.keys(providerOptions).length > 0 && modelProvider
        ? {
            providerOptions: {
              [modelProvider]: providerOptions,
            },
          }
        : {}),
      mode,
      onError: (error) => {
        throw error.error;
      },
      ...(apiConnection.source === ApiSource.AstrskAi && {
        headers: headers,
      }),
    });
  } else {
    const { object } = await generateObject({
      model,
      messages: transformedMessages,
      abortSignal: combinedAbortSignal,
      schema: jsonSchema(schema.typeDef),
      schemaName: schema.name,
      schemaDescription: schema.description,
      ...settings,
      ...(Object.keys(providerOptions).length > 0 && modelProvider
        ? {
            providerOptions: {
              [modelProvider]: providerOptions,
            },
          }
        : {}),
      ...(apiConnection.source === ApiSource.AstrskAi && {
        headers: headers,
      }),
    });

    // Create a generator to return the final object
    async function* createObjectStream(finalObject: any) {
      yield finalObject;
    }

    return { partialObjectStream: createObjectStream(object) };
  }
}

type AgentNodeResult = {
  agentKey?: string;
  agentName?: string;
  modelName?: string;
  output?: object;
};

async function* executeAgentNode({
  agentId,
  fullContext,
  stopSignalByUser,
  creditLog,
}: {
  agentId: UniqueEntityID;
  fullContext: any;
  stopSignalByUser?: AbortSignal;
  creditLog?: object;
}): AsyncGenerator<AgentNodeResult, AgentNodeResult, void> {
  try {
    // Get agent
    const agent = await fetchAgent(agentId);

    // Get API connection
    let apiSource = agent.props.apiSource;
    let apiModelId = agent.props.modelId;
    let actualModelName = agent.props.modelName; // Track the actual model name being used

    if (!apiSource || !apiModelId) {
      throw new Error("Agent does not have API source or model ID");
    }

    const apiConnections = await fetchApiConnections();
    let apiConnection = apiConnections.find(
      (connection) => connection.source === apiSource,
    );

    // Automatic model mapping for logged-in users
    if (!apiConnection && isUserLoggedIn()) {
      // Check if we should use automatic mapping (user is subscribed)
      // TODO: Replace with actual subscription check when available
      if (isUserSubscribed()) {
        // Try to use AstrskAi connection with fallback model
        const astrskConnection = apiConnections.find(
          (connection) => connection.source === ApiSource.AstrskAi,
        );

        if (astrskConnection) {
          // Get fallback model based on agent's model tier
          const fallbackModel = getFallbackModel(agent.props.modelTier);

          if (fallbackModel) {
            logger.info(
              `[AutoModelMapping] No API connection found for ${apiSource}. ` +
                `Automatically mapping to AstrskAi with model: ${fallbackModel} ` +
                `(original: ${apiModelId}, tier: ${agent.props.modelTier || "not specified"})`,
            );

            // Update to use AstrskAi connection and fallback model
            apiConnection = astrskConnection;
            apiSource = ApiSource.AstrskAi;
            apiModelId = fallbackModel;

            // Get the display name for the fallback model
            actualModelName =
              MODEL_DISPLAY_NAMES[fallbackModel] || fallbackModel;
          }
        }
      }
    }

    // If still no connection, throw error
    if (!apiConnection) {
      throw new Error(`API connection not found for source: ${apiSource}`);
    }

    // Render messages
    const messages = await renderMessages({
      renderable: agent,
      context: fullContext,
      parameters: agent.parameters,
    });
    const transformedMessages = transformMessagesForModel(messages, apiModelId);
    validateMessages(transformedMessages, apiConnection.source);

    // Generate agent output
    const agentKey = sanitizeFileName(agent.props.name);
    const result = {
      agentKey: agentKey,
      agentName: agent.props.name,
      modelName: actualModelName, // Use the actual model name (may be different if auto-mapped)
      output: {},
    };
    yield result;
    const isStructuredOutput = agent.props.enabledStructuredOutput;
    if (isStructuredOutput) {
      // Generate structured output
      const { partialObjectStream } = await generateStructuredOutput({
        apiConnection: apiConnection,
        modelId: apiModelId,
        messages: transformedMessages,
        parameters: agent.parameters,
        schema: {
          typeDef: agent.getSchemaTypeDef({
            apiSource: apiConnection.source,
          }),
          name: agent.props.schemaName,
          description: agent.props.schemaDescription,
        },
        streaming: agent.props.outputStreaming,
        stopSignalByUser: stopSignalByUser,
        creditLog: creditLog,
      });

      // Stream structured output
      for await (const partialObject of partialObjectStream) {
        merge(result, { output: partialObject });
        yield result;
      }
    } else {
      // Generate text output
      const { textStream } = await generateTextOutput({
        apiConnection: apiConnection,
        modelId: apiModelId,
        messages: transformedMessages,
        parameters: agent.parameters,
        streaming: agent.props.outputStreaming,
        stopSignalByUser: stopSignalByUser,
        creditLog: creditLog,
      });

      // Stream text output
      let response = "";
      for await (const chunk of textStream) {
        response += chunk;
        merge(result, { output: { response } });
        yield result;
      }
    }

    // Return agent result
    logger.debug("[Agent]", result);
    return result;
  } catch (error) {
    const parsedError = parseAiSdkErrorMessage(error);
    if (parsedError) {
      throw error;
    } else {
      throw new Error(`Agent node execution error: ${error}`);
    }
  }
}

type FlowResult = {
  agentName?: string;
  modelName?: string;
  content: string;
  variables: Record<string, any>;
  translations?: Map<string, string>;
  dataStore?: DataStoreSavedField[];
};

async function* executeFlow({
  flowId,
  sessionId,
  characterCardId,
  regenerateMessageId,
  stopSignalByUser,
}: {
  flowId: UniqueEntityID;
  sessionId: UniqueEntityID;
  characterCardId: UniqueEntityID;
  regenerateMessageId?: UniqueEntityID;
  stopSignalByUser?: AbortSignal;
}): AsyncGenerator<FlowResult, FlowResult, void> {
  // Flow result
  let content = "";
  const variables: Record<string, any> = {};
  const translations: Map<string, string> = new Map();
  let dataStore: DataStoreSavedField[] = [];

  try {
    // Get flow
    const flow = await fetchFlow(flowId);

    // Find start node
    const startNode = flow.props.nodes.find((node) => node.type === "start");
    if (!startNode) {
      throw new Error("No start node found in flow");
    }

    // Validate flow structure using traverseFlow
    const traversalResult = traverseFlowCached(flow);
    if (!traversalResult.hasValidFlow) {
      throw new Error("Invalid flow structure detected");
    }

    // Build adjacency list from edges for navigation
    const adjacencyList = new Map<string, string[]>();
    flow.props.nodes.forEach((node) => {
      adjacencyList.set(node.id, []);
    });
    flow.props.edges.forEach((edge) => {
      const neighbors = adjacencyList.get(edge.source) || [];
      neighbors.push(edge.target);
      adjacencyList.set(edge.source, neighbors);
    });

    // Get session
    const session = await fetchSession(sessionId);

    // Make context
    const context = (
      await makeContext({
        session,
        characterCardId,
        regenerateMessageId,
      })
    )
      .throwOnFailure()
      .getValue();

    // Get dataStore as starting point - prioritize context dataStore for regeneration
    if (context.dataStore && context.dataStore.length > 0) {
      // Use dataStore from context (regeneration scenario)
      dataStore = cloneDeep(context.dataStore);
      logger.info(
        `Using dataStore from context for regeneration (${context.dataStore.length} fields)`,
      );
    } else if (session.turnIds.length > 0) {
      // Use last turn's dataStore as fallback
      const lastTurnId = session.turnIds[session.turnIds.length - 1];
      try {
        const lastTurn = await fetchTurnOptional(lastTurnId);
        if (lastTurn) {
          dataStore = cloneDeep(lastTurn.dataStore);
        }
      } catch (error) {
        logger.warn(`Failed to get last turn's dataStore: ${error}`);
      }
    }

    // Initialize or update dataStore from schema
    if (flow.props.dataStoreSchema) {
      // Create a map of existing fields for quick lookup
      const existingFieldsMap = new Map(
        dataStore.map((field) => [field.id, field]),
      );

      // Process each schema field
      for (const schemaField of flow.props.dataStoreSchema.fields) {
        // Check if field already exists
        const existingField = existingFieldsMap.get(schemaField.id);

        if (!existingField) {
          // Initialize new field
          try {
            // Render initial value with current context
            const renderedValue = TemplateRenderer.render(
              schemaField.initialValue,
              createFullContext(context, {}, dataStore),
            );

            // Execute rendered value as JavaScript code
            const fullContext = createFullContext(context, {}, dataStore);
            const executedValue = executeJavaScriptCode(
              renderedValue,
              fullContext,
            );

            // Convert to appropriate type and create DataStoreSavedField
            const convertedValue = convertToDataStoreType(
              String(executedValue),
              schemaField.type,
            );

            dataStore.push({
              id: schemaField.id,
              name: schemaField.name,
              type: schemaField.type,
              value: String(convertedValue),
            });
          } catch (error) {
            logger.error(
              `Failed to initialize dataStore field "${schemaField.name}": ${error}`,
            );
            // Set default value based on type
            const defaultValue =
              schemaField.type === "number" || schemaField.type === "integer"
                ? "0"
                : schemaField.type === "boolean"
                  ? "false"
                  : "";

            dataStore.push({
              id: schemaField.id,
              name: schemaField.name,
              type: schemaField.type,
              value: defaultValue,
            });
          }
        }
      }

      // DataStore initialization complete (will be saved after successful flow execution)
    }

    // Execute flow step-by-step, starting from start node
    let currentNode = startNode;
    while (currentNode && currentNode.type !== "end") {
      if (currentNode.type === "agent") {
        // Execute agent node
        const executeAgentNodeResult = executeAgentNode({
          agentId: new UniqueEntityID(currentNode.id),
          fullContext: createFullContext(context, variables, dataStore),
          stopSignalByUser: stopSignalByUser,
          creditLog: {
            session_id: sessionId.toString(),
            flow_id: flowId.toString(),
          },
        });

        for await (const result of executeAgentNodeResult) {
          // Accumulate agent output
          merge(variables, {
            [result.agentKey ?? ""]: result.output,
          });

          // Render content
          content = TemplateRenderer.render(
            flow.props.responseTemplate,
            createFullContext(context, variables, dataStore),
          );

          // Yield response
          yield {
            agentName: result.agentName,
            modelName: result.modelName,
            content: content,
            variables: variables,
            dataStore: dataStore,
          };
        }

        // Move to next node
        currentNode = getNextNode(currentNode, adjacencyList, flow.props.nodes);
      } else if (currentNode.type === "dataStore") {
        // Get datastore node
<<<<<<< HEAD
        const dataStoreNode = await fetchDataStoreNode(flowId, currentNode.id);
=======
        const dataStoreNode = (
          await DataStoreNodeService.getDataStoreNode.execute(
            new UniqueEntityID(currentNode.id),
          )
        )
          .throwOnFailure()
          .getValue();
>>>>>>> f2e0eb72

        // Execute datastore node
        const dataStoreFields = dataStoreNode?.dataStoreFields || [];

        // Process each field sequentially
        for (const field of dataStoreFields) {
          // Execute field logic if present
          if (field.logic) {
            try {
              const fullContext = createFullContext(
                context,
                variables,
                dataStore,
              );
              const renderedValue = TemplateRenderer.render(
                field.logic,
                fullContext,
              );

              // Find schema field to get type
              const schemaField = flow.props.dataStoreSchema?.fields.find(
                (f) => f.id === field.schemaFieldId,
              );

              if (schemaField) {
                // Execute rendered value as JavaScript code
                const executedValue = executeJavaScriptCode(
                  renderedValue,
                  fullContext,
                );

                // Convert value
                const convertedValue = convertToDataStoreType(
                  String(executedValue),
                  schemaField.type,
                );

                // Find and update existing field or add new one
                const existingFieldIndex = dataStore.findIndex(
                  (f) => f.id === schemaField.id,
                );

                if (existingFieldIndex >= 0) {
                  // Update existing field
                  dataStore[existingFieldIndex] = {
                    id: schemaField.id,
                    name: schemaField.name,
                    type: schemaField.type,
                    value: String(convertedValue),
                  };
                } else {
                  // Add new field
                  dataStore.push({
                    id: schemaField.id,
                    name: schemaField.name,
                    type: schemaField.type,
                    value: String(convertedValue),
                  });
                }
              } else {
                logger.warn(
                  `Schema field not found for dataStore field with ID: ${field.schemaFieldId}`,
                );
              }
            } catch (error) {
              logger.error(
                `Failed to execute dataStore field logic for field ID "${field.schemaFieldId}": ${error}`,
              );
            }
          }
        }

        // Move to next node
        currentNode = getNextNode(currentNode, adjacencyList, flow.props.nodes);
      } else if (currentNode.type === "if") {
        // Get if node
<<<<<<< HEAD
        const ifNode = await fetchIfNode(flowId, currentNode.id);
=======
        const ifNode = (
          await IfNodeService.getIfNode.execute(
            new UniqueEntityID(currentNode.id),
          )
        )
          .throwOnFailure()
          .getValue();
        if (!ifNode) {
          throw new Error(`No node: ${currentNode.id}`);
        }
>>>>>>> f2e0eb72

        // Handle if node - evaluate condition and choose branch
        currentNode = await handleIfNode(
          ifNode,
          variables,
          context,
          dataStore,
          adjacencyList,
          flow.props.nodes,
        );
      } else {
        // For start node or other types, just move to next
        currentNode = getNextNode(currentNode, adjacencyList, flow.props.nodes);
      }

      // Prevent infinite loops
      if (!currentNode) {
        break;
      }
    }

    // Render final content
    content = TemplateRenderer.render(
      flow.props.responseTemplate,
      createFullContext(context, variables, dataStore),
    );
    yield {
      content: content,
      variables: variables,
      dataStore: dataStore,
    };

    // Translate variables
    const langs: string[] = [];
    if (session.translation && session.translation.promptLanguage !== "none") {
      langs.push(session.translation.promptLanguage);
    }
    if (session.translation && session.translation.displayLanguage !== "none") {
      langs.push(session.translation.displayLanguage);
    }
    if (langs.length > 0) {
      // Start translate
      yield {
        agentName: "Translating...",
        content: content,
        variables: variables,
        translations: translations,
        dataStore: dataStore,
      };

      // Translate by language
      for (const lang of langs) {
        const translatedVariables = await translate(variables, lang);
        const translatedContent = TemplateRenderer.render(
          flow.props.responseTemplate,
          createFullContext(context, translatedVariables, dataStore),
        );
        translations.set(lang, translatedContent);
      }

      // Done translate
      yield {
        agentName: "Translating...",
        content: content,
        variables: variables,
        translations: translations,
        dataStore: dataStore,
      };
    }

    // Flow execution completed successfully - dataStore will be saved with the new turn
  } catch (error) {
    const parsedError = parseAiSdkErrorMessage(error);
    if (parsedError) {
      throw error;
    } else {
      throw new Error(`Flow execution error: ${error}`);
    }
  }

  // Return flow result
  const result: FlowResult = {
    content: content,
    variables: variables,
    translations: translations,
    dataStore: dataStore,
  };
  logger.debug("[Flow]", result);
  return result;
}

/**
 * Get the next node to execute from current node
 * For regular nodes, returns the first connected node
 * @param currentNode - Current node
 * @param adjacencyList - Adjacency list for navigation
 * @param allNodes - All nodes in the flow
 * @returns Next node to execute or null if no valid next node
 */
function getNextNode(
  currentNode: any,
  adjacencyList: Map<string, string[]>,
  allNodes: any[],
): any | null {
  const neighbors = adjacencyList.get(currentNode.id) || [];

  if (neighbors.length === 0) {
    return null;
  }

  // For regular nodes, take the first neighbor
  const nextNodeId = neighbors[0];
  return allNodes.find((node) => node.id === nextNodeId) || null;
}

/**
 * Handle if node - evaluate condition and return next node
 * @param ifNode - The if node to process
 * @param variables - Current variables context
 * @param context - Current execution context
 * @param adjacencyList - Adjacency list for navigation
 * @param allNodes - All nodes in the flow
 * @returns Next node based on condition evaluation
 */
async function handleIfNode(
  ifNode: IfNode,
  variables: Record<string, any>,
  context: any,
  dataStore: DataStoreSavedField[],
  adjacencyList: Map<string, string[]>,
  allNodes: any[],
): Promise<any | null> {
  // Check neighbors
  const neighbors = adjacencyList.get(ifNode.id.toString()) || [];
  if (neighbors.length !== 2) {
    throw new Error(
      `If node ${ifNode.id} must have exactly 2 outgoing connections`,
    );
  }

  // Evaluate condition with full context including dataStore
  const condition = await evaluateIfCondition(
    ifNode,
    variables,
    context,
    dataStore,
  );

  // Choose branch based on condition
  // Convention: first edge = true branch, second edge = false branch
  const targetNodeId = condition ? neighbors[0] : neighbors[1];

  return allNodes.find((node) => node.id === targetNodeId) || null;
}

/**
 * Evaluate a single condition
 * @param condition - The condition to evaluate
 * @param variables - Current variables
 * @param context - Current context
 * @param dataStore - DataStore field values
 * @returns Boolean result of the condition
 */
async function evaluateSingleCondition(
  condition: Condition,
  variables: Record<string, any>,
  context: any,
  dataStore: DataStoreSavedField[],
): Promise<boolean> {
  let value1: string = "";
  let value2: string = "";
  try {
    // Check for null dataType or operator
    if (!condition.dataType || !condition.operator) {
      console.warn(`Condition ${condition.id} has null dataType or operator`);
      return false;
    }

    // Render templates in condition values
    const fullContext = createFullContext(context, variables, dataStore);
    value1 = TemplateRenderer.render(condition.value1, fullContext);

    // Convert value1 based on data type
    const convertedValue1 = convertValueToType(value1, condition.dataType);

    // For unary operators, value2 is not needed
    let convertedValue2: any = null;
    if (!isUnaryOperator(condition.operator)) {
      value2 = TemplateRenderer.render(condition.value2, fullContext);
      convertedValue2 = convertValueToType(value2, condition.dataType);
    }

    // Evaluate condition based on operator
    return evaluateConditionOperator(
      condition.operator,
      convertedValue1,
      convertedValue2,
    );
  } catch (error) {
    const debugInfo = `value1="${value1}"${
      condition.operator && !isUnaryOperator(condition.operator)
        ? ` value2="${value2}"`
        : ""
    } dataType="${condition.dataType}"`;
    console.warn(
      `Failed to evaluate condition ${condition.id} (${condition.operator}): ${debugInfo} - ${error}`,
    );
    return false;
  }
}

/**
 * Convert string value to specified type
 */
function convertValueToType(
  value: string,
  dataType: Condition["dataType"],
): any {
  if (value == null) {
    return value;
  }

  if (dataType == null) {
    return value;
  }

  switch (dataType) {
    case "string":
      return String(value);
    case "number": {
      const numValue = Number(value);
      return isNaN(numValue) ? null : numValue;
    }
    case "integer": {
      const intValue = parseInt(value, 10);
      return isNaN(intValue) ? null : intValue;
    }
    case "boolean":
      if (typeof value === "boolean") return value;
      if (typeof value === "string") {
        const lowerValue = value.toLowerCase().trim();
        if (lowerValue === "true" || lowerValue === "1" || lowerValue === "yes")
          return true;
        if (lowerValue === "false" || lowerValue === "0" || lowerValue === "no")
          return false;
      }
      return null;
    default:
      return value;
  }
}

/**
 * Check if a value is considered empty
 */
function isValueEmpty(value: any): boolean {
  return (
    value === null ||
    value === undefined ||
    value === "" ||
    (typeof value === "string" && value.trim() === "")
  );
}

/**
 * Evaluate condition operator
 */
function evaluateConditionOperator(
  operator: Condition["operator"],
  value1: any,
  value2: any,
): boolean {
  if (operator == null) {
    return false;
  }

  // Handle exists/not_exists operators
  if (operator.endsWith("_exists")) {
    const isNotExists = operator.endsWith("_not_exists");
    return isNotExists
      ? value1 === null || value1 === undefined
      : value1 !== null && value1 !== undefined;
  }

  // Handle empty/not_empty operators
  if (operator.endsWith("_is_empty")) {
    return isValueEmpty(value1);
  }

  if (operator.endsWith("_is_not_empty")) {
    return !isValueEmpty(value1);
  }

  // Handle string operators
  if (operator.startsWith("string_")) {
    const str1 = String(value1 || "");
    const str2 = String(value2 || "");

    switch (operator) {
      case "string_equals":
        return str1 === str2;
      case "string_not_equals":
        return str1 !== str2;
      case "string_contains":
        return str1.includes(str2);
      case "string_not_contains":
        return !str1.includes(str2);
      case "string_starts_with":
        return str1.startsWith(str2);
      case "string_not_starts_with":
        return !str1.startsWith(str2);
      case "string_ends_with":
        return str1.endsWith(str2);
      case "string_not_ends_with":
        return !str1.endsWith(str2);
      case "string_matches_regex":
        try {
          const regex = new RegExp(str2);
          return regex.test(str1);
        } catch (error) {
          console.warn(`Invalid regex pattern "${str2}": ${error}`);
          return false;
        }
      case "string_not_matches_regex":
        try {
          const regex = new RegExp(str2);
          return !regex.test(str1);
        } catch (error) {
          console.warn(`Invalid regex pattern "${str2}": ${error}`);
          return true;
        }
    }
  }

  // Handle number operators
  if (operator.startsWith("number_")) {
    const num1 = Number(value1);
    const num2 = Number(value2);

    if (isNaN(num1) || (value2 !== null && isNaN(num2))) return false;

    switch (operator) {
      case "number_equals":
        return num1 === num2;
      case "number_not_equals":
        return num1 !== num2;
      case "number_greater_than":
        return num1 > num2;
      case "number_less_than":
        return num1 < num2;
      case "number_greater_than_or_equals":
        return num1 >= num2;
      case "number_less_than_or_equals":
        return num1 <= num2;
    }
  }

  // Handle integer operators
  if (operator.startsWith("integer_")) {
    const int1 = parseInt(String(value1), 10);
    const int2 = parseInt(String(value2), 10);

    if (isNaN(int1) || (value2 !== null && isNaN(int2))) return false;

    switch (operator) {
      case "integer_equals":
        return int1 === int2;
      case "integer_not_equals":
        return int1 !== int2;
      case "integer_greater_than":
        return int1 > int2;
      case "integer_less_than":
        return int1 < int2;
      case "integer_greater_than_or_equals":
        return int1 >= int2;
      case "integer_less_than_or_equals":
        return int1 <= int2;
    }
  }

  // Handle boolean operators
  if (operator.startsWith("boolean_")) {
    switch (operator) {
      case "boolean_is_true":
        return value1 === true;
      case "boolean_is_false":
        return value1 === false;
      case "boolean_equals":
        return Boolean(value1) === Boolean(value2);
      case "boolean_not_equals":
        return Boolean(value1) !== Boolean(value2);
    }
  }

  return false;
}

/**
 * Evaluate condition for if node
 * @param ifNode - The if node containing condition data
 * @param variables - Current variables
 * @param context - Current context
 * @returns Boolean result of condition evaluation
 */
async function evaluateIfCondition(
  ifNode: IfNode,
  variables: Record<string, any>,
  context: any,
  dataStore: DataStoreSavedField[],
): Promise<boolean> {
  // No conditions means default to true
  if (!ifNode.conditions || ifNode.conditions.length === 0) {
    return true;
  }

  // Evaluate conditions
  try {
    const conditionResults = await Promise.all(
      ifNode.conditions.map((condition) =>
        evaluateSingleCondition(condition, variables, context, dataStore),
      ),
    );

    // Apply logic operator
    return ifNode.logicOperator === "AND"
      ? conditionResults.every((result) => result)
      : conditionResults.some((result) => result);
  } catch (error) {
    console.warn(`Failed to evaluate if condition: ${error}`);
    return false;
  }
}

/**
 * Create full context by merging base context, variables, and dataStore
 * DataStore fields are spread at top level for direct access via {{fieldName}}
 * @param context - Base render context
 * @param variables - Variables from agent execution
 * @param dataStore - DataStore field values as array
 * @returns Merged context object
 */
function createFullContext(
  context: RenderContext,
  variables: Record<string, any> = {},
  dataStore: DataStoreSavedField[] = [],
): any {
  // Convert DataStoreSavedField[] to object for template access
  const dataStoreObject = Object.fromEntries(
    dataStore.map((field) => [field.name, field.value]),
  );

  return {
    ...context,
    ...variables,
    ...dataStoreObject,
  };
}

/**
 * Execute JavaScript code safely within the provided context
 * @param code - The JavaScript code to execute
 * @param context - The context object to make available in the code
 * @returns The result of the executed code
 */
function executeJavaScriptCode(
  code: string,
  context: Record<string, unknown>,
): unknown {
  try {
    // Basic security check - reject code with potentially dangerous keywords
    const dangerousPatterns = [
      /\beval\b/,
      /\bFunction\b/,
      /\bsetTimeout\b/,
      /\bsetInterval\b/,
      /\bimport\b/,
      /\brequire\b/,
      /\bprocess\b/,
      /\bglobal\b/,
      /\bwindow\b/,
      /\bdocument\b/,
    ];

    if (dangerousPatterns.some((pattern) => pattern.test(code))) {
      logger.warn(
        `JavaScript code contains potentially dangerous patterns: ${code}`,
      );
      return code; // Return original code without execution
    }

    // Create a list of context keys and values
    const contextKeys = Object.keys(context);
    const contextValues = Object.values(context);

    // Create a safe function that has access to the context
    // Use Function constructor instead of eval for better security
    const func = new Function(...contextKeys, `"use strict"; return (${code})`);

    // Execute the function with context values
    return func(...contextValues);
  } catch (error) {
    logger.error(`Failed to execute JavaScript code: ${error}`);
    // Return the original code if execution fails
    return code;
  }
}

/**
 * Convert a string value to the specified DataStore field type
 * @param value - The string value to convert
 * @param type - The target DataStore field type
 * @returns The converted value
 */
function convertToDataStoreType(
  value: string,
  type: DataStoreFieldType,
): string | number | boolean {
  switch (type) {
    case "string":
      return String(value);
    case "number": {
      const num = Number(value);
      return isNaN(num) ? 0 : num;
    }
    case "boolean": {
      const lowerValue = value.toLowerCase().trim();
      return (
        lowerValue === "true" || lowerValue === "1" || lowerValue === "yes"
      );
    }
    case "integer": {
      const int = parseInt(value, 10);
      return isNaN(int) ? 0 : int;
    }
    default:
      return value;
  }
}

export {
  addMessage,
  createMessage,
  evaluateConditionOperator,
  executeFlow,
  makeContext,
  renderMessages,
  transformMessagesForModel
};
<|MERGE_RESOLUTION|>--- conflicted
+++ resolved
@@ -1858,17 +1858,7 @@
         currentNode = getNextNode(currentNode, adjacencyList, flow.props.nodes);
       } else if (currentNode.type === "dataStore") {
         // Get datastore node
-<<<<<<< HEAD
-        const dataStoreNode = await fetchDataStoreNode(flowId, currentNode.id);
-=======
-        const dataStoreNode = (
-          await DataStoreNodeService.getDataStoreNode.execute(
-            new UniqueEntityID(currentNode.id),
-          )
-        )
-          .throwOnFailure()
-          .getValue();
->>>>>>> f2e0eb72
+        const dataStoreNode = await fetchDataStoreNode(currentNode.id);
 
         // Execute datastore node
         const dataStoreFields = dataStoreNode?.dataStoreFields || [];
@@ -1945,20 +1935,7 @@
         currentNode = getNextNode(currentNode, adjacencyList, flow.props.nodes);
       } else if (currentNode.type === "if") {
         // Get if node
-<<<<<<< HEAD
-        const ifNode = await fetchIfNode(flowId, currentNode.id);
-=======
-        const ifNode = (
-          await IfNodeService.getIfNode.execute(
-            new UniqueEntityID(currentNode.id),
-          )
-        )
-          .throwOnFailure()
-          .getValue();
-        if (!ifNode) {
-          throw new Error(`No node: ${currentNode.id}`);
-        }
->>>>>>> f2e0eb72
+        const ifNode = await fetchIfNode(currentNode.id);
 
         // Handle if node - evaluate condition and choose branch
         currentNode = await handleIfNode(
