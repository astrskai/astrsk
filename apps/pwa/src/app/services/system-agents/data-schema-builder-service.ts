--- conflicted
+++ resolved
@@ -101,17 +101,13 @@
 - Generate MAXIMUM 8 data stores (aim for 4-6) unless user explicitly requests more in their prompt.
 - YOU MUST use the add_data_store tool to create the data stores. Do NOT just describe them in text.
 
-<<<<<<< HEAD
-Analyze the scenario and create appropriate data stores using the add_data_store tool. Don't ask for clarification.`;
-=======
 ## SCOPE LIMITATION:
 You are ONLY responsible for stats/data-related tasks (adding, removing, modifying variables).
 - If the user asks about SCENARIO (background, setting, lorebook) → Reply: "Scenario editing is handled in the Scenario step. You can go back to modify the scenario there!"
 - If the user asks about CHARACTERS (creating, editing characters) → Reply: "Character creation is handled in the Cast step. You can go back to modify characters there!"
 - Stay focused on stats and variables only.
 
-Analyze the scenario and create appropriate data stores using the add_data_stores tool. Don't ask for clarification.`;
->>>>>>> 24520d01
+Analyze the scenario and create appropriate data stores using the add_data_store tool. Don't ask for clarification.`;
 }
 
 
@@ -195,7 +191,6 @@
           };
         }
 
-<<<<<<< HEAD
         // Sanitize name to snake_case and check for duplicates
         const sanitizedName = sanitizeFileName(name);
         const existingInCurrent = currentStores.find(
@@ -210,64 +205,13 @@
           return {
             success: false,
             id: existingStore!.id,
-=======
-        // Limit stores to add based on remaining slots
-        const storesToProcess = stores.slice(0, remainingSlots);
-        const skippedDueToLimit = stores.length - storesToProcess.length;
-
-        // Track stores added in this batch
-        const batchAddedStores: DataSchemaEntry[] = [];
-
-        for (const { name, type, description, initial, min, max } of storesToProcess) {
-          // Sanitize name to snake_case and check for duplicates
-          const sanitizedName = sanitizeFileName(name);
-          const existingInCurrent = currentStores.find(
-            (s) => s.name === sanitizedName
-          );
-          const existingInCreated = createdStores.find(
-            (s) => s.name === sanitizedName
-          );
-
-          if (existingInCurrent || existingInCreated) {
-            const existingStore = existingInCurrent || existingInCreated;
-            results.push({
-              success: false,
-              id: existingStore!.id,
-              name: sanitizedName,
-              message: `Data store "${name}" already exists (ID: ${existingStore!.id}). Skipped.`,
-            });
-            continue;
-          }
-
-          const id = generateUniqueId();
-
-          // Validate initial value matches type
-          let validatedInitial = initial;
-          if (type === "integer" || type === "number") {
-            validatedInitial = typeof initial === "number" ? initial : 0;
-          } else if (type === "boolean") {
-            validatedInitial = typeof initial === "boolean" ? initial : false;
-          } else {
-            validatedInitial = typeof initial === "string" ? initial : "";
-          }
-
-          const store: DataSchemaEntry = {
-            id,
->>>>>>> 24520d01
             name: sanitizedName,
             message: `Data store "${name}" already exists (ID: ${existingStore!.id}). Skipped.`,
             totalStores: currentTotal,
           };
         }
 
-<<<<<<< HEAD
         const id = generateUniqueId();
-=======
-          // Track for context and notify callback
-          createdStores.push(store);
-          batchAddedStores.push(store);
-          callbacks.onAddStore(store);
->>>>>>> 24520d01
 
         // Validate initial value matches type
         let validatedInitial = initial;
@@ -293,17 +237,13 @@
         createdStores.push(newStore);
         callbacks.onAddStore(newStore);
 
-        // Notify batch completion with stores added in this batch only
-        if (batchAddedStores.length > 0 && callbacks.onBatchComplete) {
-          callbacks.onBatchComplete(batchAddedStores);
-        }
-
         return {
           success: true,
           id,
           name: sanitizedName,
           message: `Added data store "${sanitizedName}" (${type}). Total stores: ${currentTotal + 1}/${MAX_DATA_STORES}`,
           totalStores: currentTotal + 1,
+          createdStore: newStore,
         };
       },
     }),
