--- conflicted
+++ resolved
@@ -1620,11 +1620,7 @@
             <TooltipProvider>
               <Tooltip delayDuration={0}>
                 <TooltipTrigger asChild>
-<<<<<<< HEAD
-                  <HelpCircle className="text-text-info h-4 w-4 cursor-help" />
-=======
                   <HelpCircle className="text-text-info min-h-4 min-w-4 cursor-help" />
->>>>>>> 5793b120
                 </TooltipTrigger>
                 <TooltipContent variant="button" side="bottom">
                   <p className="max-w-xs text-xs">
