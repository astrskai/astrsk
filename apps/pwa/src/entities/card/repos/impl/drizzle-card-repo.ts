import { and, asc, eq, gt, ilike, isNull, or } from "drizzle-orm";

import { Result } from "@/shared/core";
import { UniqueEntityID } from "@/shared/domain";
import { formatFail } from "@/shared/lib";

import { Drizzle } from "@/db/drizzle";
import { getOneOrThrow } from "@/db/helpers/get-one-or-throw";
import { characters, SelectCharacter } from "@/db/schema/characters";
import { scenarios, SelectScenario } from "@/db/schema/scenarios";
import { Transaction } from "@/db/transaction";
<<<<<<< HEAD
import { Card, CardType, normalizeCardType } from "@/entities/card/domain";
=======
import { Card, CardType, CharacterCard, PlotCard } from "@/entities/card/domain";
>>>>>>> 2e6f6948
import { LorebookJSON } from "@/entities/card/domain/lorebook";
import { CardDrizzleMapper } from "@/entities/card/mappers/card-drizzle-mapper";
import { DeleteCardRepo } from "@/entities/card/repos/delete-card-repo";
import {
  LoadCardRepo,
  SearchCardsQuery,
  SearchCardsSort,
  SearchCharactersQuery,
  SearchScenariosQuery,
} from "@/entities/card/repos/load-card-repo";
import { SaveCardRepo } from "@/entities/card/repos/save-card-repo";

export class DrizzleCardRepo
  implements SaveCardRepo, LoadCardRepo, DeleteCardRepo
{
  async updateCardTitle(cardId: UniqueEntityID, title: string): Promise<Result<void>> {
    const db = await Drizzle.getInstance();
    try {
      // Update in both tables (try both, one will succeed)
      await Promise.all([
        db
          .update(characters)
          .set({ title, updated_at: new Date() })
          .where(eq(characters.id, cardId.toString())),
        db
          .update(scenarios)
          .set({ title, updated_at: new Date() })
          .where(eq(scenarios.id, cardId.toString())),
      ]);

      return Result.ok();
    } catch (error) {
      return Result.fail(
        `Failed to update card title: ${
          error instanceof Error ? error.message : String(error)
        }`,
      );
    }
  }

  async updateCardSummary(cardId: UniqueEntityID, summary: string): Promise<Result<void>> {
    const db = await Drizzle.getInstance();
    try {
      await Promise.all([
        db
          .update(characters)
          .set({ card_summary: summary, updated_at: new Date() })
          .where(eq(characters.id, cardId.toString())),
        db
          .update(scenarios)
          .set({ card_summary: summary, updated_at: new Date() })
          .where(eq(scenarios.id, cardId.toString())),
      ]);

      return Result.ok();
    } catch (error) {
      return Result.fail(
        `Failed to update card summary: ${
          error instanceof Error ? error.message : String(error)
        }`,
      );
    }
  }

  async updateCardVersion(cardId: UniqueEntityID, version: string): Promise<Result<void>> {
    const db = await Drizzle.getInstance();
    try {
      await Promise.all([
        db
          .update(characters)
          .set({ version, updated_at: new Date() })
          .where(eq(characters.id, cardId.toString())),
        db
          .update(scenarios)
          .set({ version, updated_at: new Date() })
          .where(eq(scenarios.id, cardId.toString())),
      ]);

      return Result.ok();
    } catch (error) {
      return Result.fail(
        `Failed to update card version: ${
          error instanceof Error ? error.message : String(error)
        }`,
      );
    }
  }

  async updateCardConceptualOrigin(cardId: UniqueEntityID, conceptualOrigin: string): Promise<Result<void>> {
    const db = await Drizzle.getInstance();
    try {
      await Promise.all([
        db
          .update(characters)
          .set({ conceptual_origin: conceptualOrigin, updated_at: new Date() })
          .where(eq(characters.id, cardId.toString())),
        db
          .update(scenarios)
          .set({ conceptual_origin: conceptualOrigin, updated_at: new Date() })
          .where(eq(scenarios.id, cardId.toString())),
      ]);

      return Result.ok();
    } catch (error) {
      return Result.fail(
        `Failed to update card conceptual origin: ${
          error instanceof Error ? error.message : String(error)
        }`,
      );
    }
  }

  async updateCardCreator(cardId: UniqueEntityID, creator: string): Promise<Result<void>> {
    const db = await Drizzle.getInstance();
    try {
      await Promise.all([
        db
          .update(characters)
          .set({ creator, updated_at: new Date() })
          .where(eq(characters.id, cardId.toString())),
        db
          .update(scenarios)
          .set({ creator, updated_at: new Date() })
          .where(eq(scenarios.id, cardId.toString())),
      ]);

      return Result.ok();
    } catch (error) {
      return Result.fail(
        `Failed to update card creator: ${
          error instanceof Error ? error.message : String(error)
        }`,
      );
    }
  }

  async updateCardTags(cardId: UniqueEntityID, tags: string[]): Promise<Result<void>> {
    const db = await Drizzle.getInstance();
    try {
      await Promise.all([
        db
          .update(characters)
          .set({ tags, updated_at: new Date() })
          .where(eq(characters.id, cardId.toString())),
        db
          .update(scenarios)
          .set({ tags, updated_at: new Date() })
          .where(eq(scenarios.id, cardId.toString())),
      ]);

      return Result.ok();
    } catch (error) {
      return Result.fail(
        `Failed to update card tags: ${
          error instanceof Error ? error.message : String(error)
        }`,
      );
    }
  }

  async updateCardLorebook(cardId: UniqueEntityID, lorebook: LorebookJSON): Promise<Result<void>> {
    const db = await Drizzle.getInstance();
    try {
      // Try updating both tables (one will succeed)
      await Promise.all([
        db
          .update(characters)
          .set({ lorebook, updated_at: new Date() })
          .where(eq(characters.id, cardId.toString())),
        db
          .update(scenarios)
          .set({ lorebook, updated_at: new Date() })
          .where(eq(scenarios.id, cardId.toString())),
      ]);

      return Result.ok();
    } catch (error) {
      return Result.fail(
        `Failed to update card lorebook: ${
          error instanceof Error ? error.message : String(error)
        }`,
      );
    }
  }

  async updateCardScenarios(cardId: UniqueEntityID, firstMessages: any[]): Promise<Result<void>> {
    const db = await Drizzle.getInstance();
    try {
      // Scenarios only exist on scenario cards (first_messages field)
      await db
        .update(scenarios)
        .set({ first_messages: firstMessages, updated_at: new Date() })
        .where(eq(scenarios.id, cardId.toString()));

      return Result.ok();
    } catch (error) {
      return Result.fail(
        `Failed to update card first messages: ${
          error instanceof Error ? error.message : String(error)
        }`,
      );
    }
  }

  async updateCardIconAssetId(cardId: UniqueEntityID, iconAssetId: UniqueEntityID | null): Promise<Result<void>> {
    const db = await Drizzle.getInstance();
    try {
      await Promise.all([
        db
          .update(characters)
          .set({
            icon_asset_id: iconAssetId ? iconAssetId.toString() : null,
            updated_at: new Date()
          })
          .where(eq(characters.id, cardId.toString())),
        db
          .update(scenarios)
          .set({
            icon_asset_id: iconAssetId ? iconAssetId.toString() : null,
            updated_at: new Date()
          })
          .where(eq(scenarios.id, cardId.toString())),
      ]);

      return Result.ok();
    } catch (error) {
      return Result.fail(
        `Failed to update card icon asset: ${
          error instanceof Error ? error.message : String(error)
        }`,
      );
    }
  }

  async updateCharacterName(cardId: UniqueEntityID, name: string): Promise<Result<void>> {
    const db = await Drizzle.getInstance();
    try {
      await db
        .update(characters)
        .set({ name, updated_at: new Date() })
        .where(eq(characters.id, cardId.toString()));

      return Result.ok();
    } catch (error) {
      return Result.fail(
        `Failed to update character name: ${
          error instanceof Error ? error.message : String(error)
        }`,
      );
    }
  }

  async updateCharacterDescription(cardId: UniqueEntityID, description: string): Promise<Result<void>> {
    const db = await Drizzle.getInstance();
    try {
      await db
        .update(characters)
        .set({ description, updated_at: new Date() })
        .where(eq(characters.id, cardId.toString()));

      return Result.ok();
    } catch (error) {
      return Result.fail(
        `Failed to update character description: ${
          error instanceof Error ? error.message : String(error)
        }`,
      );
    }
  }

  async updateCharacterExampleDialogue(cardId: UniqueEntityID, exampleDialogue: string): Promise<Result<void>> {
    const db = await Drizzle.getInstance();
    try {
      await db
        .update(characters)
        .set({ example_dialogue: exampleDialogue, updated_at: new Date() })
        .where(eq(characters.id, cardId.toString()));

      return Result.ok();
    } catch (error) {
      return Result.fail(
        `Failed to update character example dialogue: ${
          error instanceof Error ? error.message : String(error)
        }`,
      );
    }
  }

  async updatePlotDescription(cardId: UniqueEntityID, description: string): Promise<Result<void>> {
    const db = await Drizzle.getInstance();
    try {
      await db
        .update(scenarios)
        .set({ description, updated_at: new Date() })
        .where(eq(scenarios.id, cardId.toString()));

      return Result.ok();
    } catch (error) {
      return Result.fail(
        `Failed to update scenario description: ${
          error instanceof Error ? error.message : String(error)
        }`,
      );
    }
  }

  async saveCard(card: Card, tx?: Transaction): Promise<Result<Card>> {
    const db = tx ?? (await Drizzle.getInstance());
    try {
      // Convert to row using mapper
      const row = CardDrizzleMapper.toPersistence(card);

      // Determine which table to insert into
      const cardType = normalizeCardType(card.props.type);

      if (cardType === CardType.Character) {
        // Insert/update character
        const { created_at, ...rowWithoutCreatedAt } = row;
        const savedRow = await db
          .insert(characters)
          .values(row)
          .onConflictDoUpdate({
            target: characters.id,
            set: {
              ...rowWithoutCreatedAt,
              updated_at: new Date(),
            },
          })
          .returning()
          .then(getOneOrThrow);

        return Result.ok(CardDrizzleMapper.toDomain(savedRow));
      } else if (cardType === CardType.Scenario) {
        // Insert/update scenario
        const { created_at, ...rowWithoutCreatedAt } = row;
        const savedRow = await db
          .insert(scenarios)
          .values(row)
          .onConflictDoUpdate({
            target: scenarios.id,
            set: {
              ...rowWithoutCreatedAt,
              updated_at: new Date(),
            },
          })
          .returning()
          .then(getOneOrThrow);

        return Result.ok(CardDrizzleMapper.toDomain(savedRow));
      } else {
        throw new Error(`Unknown card type: ${cardType}`);
      }
    } catch (error) {
      return formatFail("Failed to save card", error);
    }
  }

  async listCards(
    { cursor, pageSize = 100 }: { cursor?: UniqueEntityID; pageSize?: number },
    tx?: Transaction,
  ): Promise<Result<Card[]>> {
    const db = tx ?? (await Drizzle.getInstance());
    try {
      // Query both tables separately - only global cards (session_id IS NULL)
      const [characterRows, scenarioRows] = await Promise.all([
        db
          .select()
          .from(characters)
          .where(
            and(
              isNull(characters.session_id), // Only show global resources
              cursor ? gt(characters.id, cursor.toString()) : undefined
            )
          )
          .limit(pageSize)
          .orderBy(asc(characters.id)),
        db
          .select()
          .from(scenarios)
          .where(
            and(
              isNull(scenarios.session_id), // Only show global resources
              cursor ? gt(scenarios.id, cursor.toString()) : undefined
            )
          )
          .limit(pageSize)
          .orderBy(asc(scenarios.id)),
      ]);

      // Combine and sort by ID
      const allRows = [...characterRows, ...scenarioRows].sort((a, b) =>
        a.id.localeCompare(b.id)
      );

      // Take only pageSize items
      const limitedRows = allRows.slice(0, pageSize);

      // Convert to domain entities
      const entities = limitedRows.map((row) => CardDrizzleMapper.toDomain(row));

      return Result.ok(entities);
    } catch (error) {
      return formatFail("Failed to list cards", error);
    }
  }

  async getCardById(
    id: UniqueEntityID,
    tx?: Transaction,
  ): Promise<Result<Card>> {
    const db = tx ?? (await Drizzle.getInstance());
    try {
      // Try characters table first
      const characterRows = await db
        .select()
        .from(characters)
        .where(eq(characters.id, id.toString()));

      if (characterRows.length > 0) {
        return Result.ok(CardDrizzleMapper.toDomain(characterRows[0]));
      }

      // Try scenarios table
      const scenarioRows = await db
        .select()
        .from(scenarios)
        .where(eq(scenarios.id, id.toString()));

      if (scenarioRows.length > 0) {
        return Result.ok(CardDrizzleMapper.toDomain(scenarioRows[0]));
      }

      return Result.fail(`Card not found with id: ${id.toString()}`);
    } catch (error) {
      return formatFail("Failed to get card by id", error);
    }
  }

  async searchCards(
    query: SearchCardsQuery,
    tx?: Transaction,
  ): Promise<Result<Card[]>> {
    const db = tx ?? (await Drizzle.getInstance());
    try {
      // Build filters for characters
      const characterFilters = [];
      // Only show global resources (session_id IS NULL)
      characterFilters.push(isNull(characters.session_id));

      if (query.keyword) {
        const keywordFilter = or(
          ilike(characters.title, `%${query.keyword}%`),
          ilike(characters.creator, `%${query.keyword}%`),
          ilike(characters.card_summary, `%${query.keyword}%`),
          ilike(characters.version, `%${query.keyword}%`),
          ilike(characters.conceptual_origin, `%${query.keyword}%`),
          ilike(characters.name, `%${query.keyword}%`),
          ilike(characters.description, `%${query.keyword}%`),
          ilike(characters.example_dialogue, `%${query.keyword}%`),
        );
        keywordFilter && characterFilters.push(keywordFilter);
      }

      // Build filters for scenarios
      const scenarioFilters = [];
      // Only show global resources (session_id IS NULL)
      scenarioFilters.push(isNull(scenarios.session_id));

      if (query.keyword) {
        const keywordFilter = or(
          ilike(scenarios.title, `%${query.keyword}%`),
          ilike(scenarios.creator, `%${query.keyword}%`),
          ilike(scenarios.card_summary, `%${query.keyword}%`),
          ilike(scenarios.version, `%${query.keyword}%`),
          ilike(scenarios.conceptual_origin, `%${query.keyword}%`),
          ilike(scenarios.name, `%${query.keyword}%`),
          ilike(scenarios.description, `%${query.keyword}%`),
        );
        keywordFilter && scenarioFilters.push(keywordFilter);
      }

      // Determine which tables to query based on type filter
      const shouldQueryCharacters =
        !query.type ||
        query.type.length === 0 ||
        query.type.includes(CardType.Character);
      const shouldQueryScenarios =
        !query.type ||
        query.type.length === 0 ||
        query.type.includes(CardType.Scenario) ||
        query.type.includes(CardType.Plot); // Backward compatibility

      // Query tables in parallel
      const queries = [];
      if (shouldQueryCharacters) {
        queries.push(
          db
            .select()
            .from(characters)
            .where(characterFilters.length > 0 ? and(...characterFilters) : undefined)
            .limit(query.limit ?? 100)
            .offset(query.offset ?? 0)
        );
      }
      if (shouldQueryScenarios) {
        queries.push(
          db
            .select()
            .from(scenarios)
            .where(scenarioFilters.length > 0 ? and(...scenarioFilters) : undefined)
            .limit(query.limit ?? 100)
            .offset(query.offset ?? 0)
        );
      }

      const results = await Promise.all(queries);
      let allRows: (SelectCharacter | SelectScenario)[] = results.flat();

      // Sort combined results
      switch (query.sort) {
        case SearchCardsSort.Latest:
          allRows.sort((a, b) => b.created_at.getTime() - a.created_at.getTime());
          break;
        case SearchCardsSort.Oldest:
          allRows.sort((a, b) => a.created_at.getTime() - b.created_at.getTime());
          break;
        case SearchCardsSort.TitleAtoZ:
          allRows.sort((a, b) => a.title.localeCompare(b.title));
          break;
        case SearchCardsSort.TitleZtoA:
          allRows.sort((a, b) => b.title.localeCompare(a.title));
          break;
        default:
          allRows.sort((a, b) => a.id.localeCompare(b.id));
          break;
      }

      // Apply limit and offset to combined results
      const limitedRows = allRows.slice(
        query.offset ?? 0,
        (query.offset ?? 0) + (query.limit ?? 100)
      );

      // Convert to domain entities
      const entities = limitedRows.map((row: SelectCharacter | SelectScenario) =>
        CardDrizzleMapper.toDomain(row)
      );

      return Result.ok(entities);
    } catch (error) {
      return formatFail("Failed to search cards", error);
    }
  }

  /**
   * Optimized character search - only JOINs characterCards table
   * and searches only character-specific fields
   */
  async searchCharacters(
    query: SearchCharactersQuery,
    tx?: Transaction,
  ): Promise<Result<CharacterCard[]>> {
    const db = tx ?? (await Drizzle.getInstance());
    try {
      // Build filters
      const filters: SQL[] = [eq(cards.type, CardType.Character)];

      if (query.keyword) {
        const keywordFilter = or(
          // Common card fields
          ilike(cards.title, `%${query.keyword}%`),
          ilike(cards.creator, `%${query.keyword}%`),
          ilike(cards.card_summary, `%${query.keyword}%`),
          // Character-specific fields only
          ilike(characterCards.name, `%${query.keyword}%`),
          ilike(characterCards.description, `%${query.keyword}%`),
          ilike(characterCards.example_dialogue, `%${query.keyword}%`),
        );
        if (keywordFilter) filters.push(keywordFilter);
      }

      // Build order by
      let orderBy: PgColumn | SQL;
      switch (query.sort) {
        case SearchCardsSort.Latest:
          orderBy = desc(cards.created_at);
          break;
        case SearchCardsSort.Oldest:
          orderBy = asc(cards.created_at);
          break;
        case SearchCardsSort.TitleAtoZ:
          orderBy = asc(cards.title);
          break;
        case SearchCardsSort.TitleZtoA:
          orderBy = desc(cards.title);
          break;
        default:
          orderBy = desc(cards.created_at);
          break;
      }

      // Single JOIN - characterCards only
      const rows = await db
        .select()
        .from(cards)
        .innerJoin(characterCards, eq(characterCards.id, cards.id))
        .where(and(...filters))
        .limit(query.limit ?? 100)
        .offset(query.offset ?? 0)
        .orderBy(orderBy);

      // Convert to domain entities
      const entities = rows.map((row) => {
        const card = CardDrizzleMapper.toDomain({
          common: row.cards,
          character: row.character_cards,
        });
        return card as CharacterCard;
      });

      return Result.ok(entities);
    } catch (error) {
      return formatFail("Failed to search characters", error);
    }
  }

  /**
   * Optimized scenario search - only JOINs plotCards table
   * and searches only scenario-specific fields
   */
  async searchScenarios(
    query: SearchScenariosQuery,
    tx?: Transaction,
  ): Promise<Result<PlotCard[]>> {
    const db = tx ?? (await Drizzle.getInstance());
    try {
      // Build filters
      const filters: SQL[] = [eq(cards.type, CardType.Plot)];

      if (query.keyword) {
        const keywordFilter = or(
          // Common card fields
          ilike(cards.title, `%${query.keyword}%`),
          ilike(cards.creator, `%${query.keyword}%`),
          ilike(cards.card_summary, `%${query.keyword}%`),
          // Scenario-specific fields only
          ilike(plotCards.description, `%${query.keyword}%`),
        );
        if (keywordFilter) filters.push(keywordFilter);
      }

      // Build order by
      let orderBy: PgColumn | SQL;
      switch (query.sort) {
        case SearchCardsSort.Latest:
          orderBy = desc(cards.created_at);
          break;
        case SearchCardsSort.Oldest:
          orderBy = asc(cards.created_at);
          break;
        case SearchCardsSort.TitleAtoZ:
          orderBy = asc(cards.title);
          break;
        case SearchCardsSort.TitleZtoA:
          orderBy = desc(cards.title);
          break;
        default:
          orderBy = desc(cards.created_at);
          break;
      }

      // Single JOIN - plotCards only (scenarios use plotCards table)
      const rows = await db
        .select()
        .from(cards)
        .innerJoin(plotCards, eq(plotCards.id, cards.id))
        .where(and(...filters))
        .limit(query.limit ?? 100)
        .offset(query.offset ?? 0)
        .orderBy(orderBy);

      // Convert to domain entities
      const entities = rows.map((row) => {
        const card = CardDrizzleMapper.toDomain({
          common: row.cards,
          plot: row.plot_cards,
        });
        return card as PlotCard;
      });

      return Result.ok(entities);
    } catch (error) {
      return formatFail("Failed to search scenarios", error);
    }
  }

  async deleteCardById(
    id: UniqueEntityID,
    tx?: Transaction,
  ): Promise<Result<Card>> {
    const db = tx ?? (await Drizzle.getInstance());
    try {
      // Try deleting from characters table first
      const deletedCharacterRows = await db
        .delete(characters)
        .where(eq(characters.id, id.toString()))
        .returning();

      if (deletedCharacterRows.length > 0) {
        return Result.ok(CardDrizzleMapper.toDomain(deletedCharacterRows[0]));
      }

      // Try deleting from scenarios table
      const deletedScenarioRows = await db
        .delete(scenarios)
        .where(eq(scenarios.id, id.toString()))
        .returning();

      if (deletedScenarioRows.length > 0) {
        return Result.ok(CardDrizzleMapper.toDomain(deletedScenarioRows[0]));
      }

      return Result.fail(`Card not found with id: ${id.toString()}`);
    } catch (error) {
      return formatFail("Failed to delete card by id", error);
    }
  }
}<|MERGE_RESOLUTION|>--- conflicted
+++ resolved
@@ -9,11 +9,7 @@
 import { characters, SelectCharacter } from "@/db/schema/characters";
 import { scenarios, SelectScenario } from "@/db/schema/scenarios";
 import { Transaction } from "@/db/transaction";
-<<<<<<< HEAD
-import { Card, CardType, normalizeCardType } from "@/entities/card/domain";
-=======
-import { Card, CardType, CharacterCard, PlotCard } from "@/entities/card/domain";
->>>>>>> 2e6f6948
+import { Card, CardType, CharacterCard, PlotCard, normalizeCardType } from "@/entities/card/domain";
 import { LorebookJSON } from "@/entities/card/domain/lorebook";
 import { CardDrizzleMapper } from "@/entities/card/mappers/card-drizzle-mapper";
 import { DeleteCardRepo } from "@/entities/card/repos/delete-card-repo";
@@ -569,8 +565,7 @@
   }
 
   /**
-   * Optimized character search - only JOINs characterCards table
-   * and searches only character-specific fields
+   * Optimized character search - searches characters table only
    */
   async searchCharacters(
     query: SearchCharactersQuery,
@@ -578,61 +573,51 @@
   ): Promise<Result<CharacterCard[]>> {
     const db = tx ?? (await Drizzle.getInstance());
     try {
-      // Build filters
-      const filters: SQL[] = [eq(cards.type, CardType.Character)];
+      // Build filters - only global resources (session_id IS NULL)
+      const filters = [isNull(characters.session_id)];
 
       if (query.keyword) {
         const keywordFilter = or(
-          // Common card fields
-          ilike(cards.title, `%${query.keyword}%`),
-          ilike(cards.creator, `%${query.keyword}%`),
-          ilike(cards.card_summary, `%${query.keyword}%`),
-          // Character-specific fields only
-          ilike(characterCards.name, `%${query.keyword}%`),
-          ilike(characterCards.description, `%${query.keyword}%`),
-          ilike(characterCards.example_dialogue, `%${query.keyword}%`),
+          ilike(characters.title, `%${query.keyword}%`),
+          ilike(characters.creator, `%${query.keyword}%`),
+          ilike(characters.card_summary, `%${query.keyword}%`),
+          ilike(characters.name, `%${query.keyword}%`),
+          ilike(characters.description, `%${query.keyword}%`),
+          ilike(characters.example_dialogue, `%${query.keyword}%`),
         );
         if (keywordFilter) filters.push(keywordFilter);
       }
 
       // Build order by
-      let orderBy: PgColumn | SQL;
+      let orderByClause;
       switch (query.sort) {
         case SearchCardsSort.Latest:
-          orderBy = desc(cards.created_at);
+          orderByClause = [characters.created_at];
           break;
         case SearchCardsSort.Oldest:
-          orderBy = asc(cards.created_at);
+          orderByClause = [asc(characters.created_at)];
           break;
         case SearchCardsSort.TitleAtoZ:
-          orderBy = asc(cards.title);
+          orderByClause = [asc(characters.title)];
           break;
         case SearchCardsSort.TitleZtoA:
-          orderBy = desc(cards.title);
+          orderByClause = [characters.title];
           break;
         default:
-          orderBy = desc(cards.created_at);
-          break;
-      }
-
-      // Single JOIN - characterCards only
+          orderByClause = [characters.created_at];
+          break;
+      }
+
       const rows = await db
         .select()
-        .from(cards)
-        .innerJoin(characterCards, eq(characterCards.id, cards.id))
+        .from(characters)
         .where(and(...filters))
         .limit(query.limit ?? 100)
         .offset(query.offset ?? 0)
-        .orderBy(orderBy);
+        .orderBy(...orderByClause);
 
       // Convert to domain entities
-      const entities = rows.map((row) => {
-        const card = CardDrizzleMapper.toDomain({
-          common: row.cards,
-          character: row.character_cards,
-        });
-        return card as CharacterCard;
-      });
+      const entities = rows.map((row) => CardDrizzleMapper.toDomain(row) as CharacterCard);
 
       return Result.ok(entities);
     } catch (error) {
@@ -641,8 +626,7 @@
   }
 
   /**
-   * Optimized scenario search - only JOINs plotCards table
-   * and searches only scenario-specific fields
+   * Optimized scenario search - searches scenarios table only
    */
   async searchScenarios(
     query: SearchScenariosQuery,
@@ -650,59 +634,49 @@
   ): Promise<Result<PlotCard[]>> {
     const db = tx ?? (await Drizzle.getInstance());
     try {
-      // Build filters
-      const filters: SQL[] = [eq(cards.type, CardType.Plot)];
+      // Build filters - only global resources (session_id IS NULL)
+      const filters = [isNull(scenarios.session_id)];
 
       if (query.keyword) {
         const keywordFilter = or(
-          // Common card fields
-          ilike(cards.title, `%${query.keyword}%`),
-          ilike(cards.creator, `%${query.keyword}%`),
-          ilike(cards.card_summary, `%${query.keyword}%`),
-          // Scenario-specific fields only
-          ilike(plotCards.description, `%${query.keyword}%`),
+          ilike(scenarios.title, `%${query.keyword}%`),
+          ilike(scenarios.creator, `%${query.keyword}%`),
+          ilike(scenarios.card_summary, `%${query.keyword}%`),
+          ilike(scenarios.description, `%${query.keyword}%`),
         );
         if (keywordFilter) filters.push(keywordFilter);
       }
 
       // Build order by
-      let orderBy: PgColumn | SQL;
+      let orderByClause;
       switch (query.sort) {
         case SearchCardsSort.Latest:
-          orderBy = desc(cards.created_at);
+          orderByClause = [scenarios.created_at];
           break;
         case SearchCardsSort.Oldest:
-          orderBy = asc(cards.created_at);
+          orderByClause = [asc(scenarios.created_at)];
           break;
         case SearchCardsSort.TitleAtoZ:
-          orderBy = asc(cards.title);
+          orderByClause = [asc(scenarios.title)];
           break;
         case SearchCardsSort.TitleZtoA:
-          orderBy = desc(cards.title);
+          orderByClause = [scenarios.title];
           break;
         default:
-          orderBy = desc(cards.created_at);
-          break;
-      }
-
-      // Single JOIN - plotCards only (scenarios use plotCards table)
+          orderByClause = [scenarios.created_at];
+          break;
+      }
+
       const rows = await db
         .select()
-        .from(cards)
-        .innerJoin(plotCards, eq(plotCards.id, cards.id))
+        .from(scenarios)
         .where(and(...filters))
         .limit(query.limit ?? 100)
         .offset(query.offset ?? 0)
-        .orderBy(orderBy);
+        .orderBy(...orderByClause);
 
       // Convert to domain entities
-      const entities = rows.map((row) => {
-        const card = CardDrizzleMapper.toDomain({
-          common: row.cards,
-          plot: row.plot_cards,
-        });
-        return card as PlotCard;
-      });
+      const entities = rows.map((row) => CardDrizzleMapper.toDomain(row) as PlotCard);
 
       return Result.ok(entities);
     } catch (error) {
