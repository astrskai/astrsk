import { Result } from "@/shared/core";
import { AggregateRoot, UniqueEntityID } from "@/shared/domain";

import { CardType } from "@/entities/card/domain";
import { ChatStyles } from "@/entities/session/domain/chat-styles";
import { TranslationConfig } from "@/entities/session/domain/translation-config";
import { AutoReply } from "@/shared/stores/session-store";

export interface CardListItem {
  id: UniqueEntityID;
  type: CardType;
  enabled: boolean;
}

export interface SessionProps {
  // Metadata
  title: string;
  name?: string;
  tags: string[];
  summary?: string;

  // Cards
  allCards: CardListItem[];
  userCharacterCardId?: UniqueEntityID;

  // Turns
  turnIds: UniqueEntityID[];

  // Images
  backgroundId?: UniqueEntityID; // Background image
  coverId?: UniqueEntityID; // Cover image

  // Translation
  translation?: TranslationConfig;

  // Chat Styles
  chatStyles?: ChatStyles;

  // Flow
  flowId?: UniqueEntityID;

  autoReply: AutoReply;

  // Data Schema
  dataSchemaOrder?: string[];

  // Widget Layout (react-grid-layout)
  widgetLayout?: Array<{
    i: string; // field name (unique ID)
    x: number; // column position
    y: number; // row position
    w: number; // width in columns
    h: number; // height in rows
  }>;

  // Set by system
  createdAt: Date;
  updatedAt: Date;
}

export const SessionPropsKeys = [
  "title",
  "name",
  "tags",
  "summary",
  "allCards",
  "userCharacterCardId",
  "turnIds",
  "backgroundId",
  "coverId",
  "translation",
  "chatStyles",
  "flowId",
  "autoReply",
  "dataSchemaOrder",
  "widgetLayout",
  "createdAt",
  "updatedAt",
];

export class Session extends AggregateRoot<SessionProps> {
  get title(): string {
    return this.props.title;
  }

  get allCards(): CardListItem[] {
    return this.props.allCards;
  }

  get characterCards(): CardListItem[] {
    return this.props.allCards.filter(
      (card) => card.type === CardType.Character,
    );
  }

  get plotCard(): CardListItem | undefined {
    return this.props.allCards.find((card) => card.type === CardType.Plot || card.type === CardType.Scenario);
  }

  get userCharacterCardId(): UniqueEntityID | undefined {
    return this.props.userCharacterCardId;
  }

  get aiCharacterCardIds(): UniqueEntityID[] {
    return this.props.allCards
      .filter((card) => card.type === CardType.Character)
      .map((card) => card.id)
      .filter((id) => !id.equals(this.userCharacterCardId));
  }

  get turnIds(): UniqueEntityID[] {
    return this.props.turnIds;
  }

  get backgroundId(): UniqueEntityID | undefined {
    return this.props.backgroundId;
  }

  get coverId(): UniqueEntityID | undefined {
    return this.props.coverId;
  }

  get translation(): TranslationConfig | undefined {
    return this.props.translation;
  }

  get chatStyles(): ChatStyles | undefined {
    return this.props.chatStyles;
  }

  get flowId(): UniqueEntityID | undefined {
    return this.props.flowId;
  }

  get autoReply(): AutoReply {
    return this.props.autoReply;
  }

  get dataSchemaOrder(): string[] {
    return this.props.dataSchemaOrder || [];
  }

  get widgetLayout(): Array<{ i: string; x: number; y: number; w: number; h: number }> | undefined {
    return this.props.widgetLayout;
  }

  get createdAt(): Date {
    return this.props.createdAt;
  }

  get updatedAt(): Date {
    return this.props.updatedAt;
  }

  public static create(
    props: Partial<SessionProps>,
    id?: UniqueEntityID,
  ): Result<Session> {
    const propsWithDefaults: SessionProps = {
      title: props.title || "New Session",
      name: props.name,
      tags: props.tags || [],
      summary: props.summary,
      allCards: props.allCards || [],
      userCharacterCardId: props.userCharacterCardId,
      turnIds: props.turnIds || [],
      backgroundId: props.backgroundId,
      coverId: props.coverId,
      translation:
        props.translation ||
        TranslationConfig.create({
          displayLanguage: "none",
          promptLanguage: "none",
        }).getValue(),
      chatStyles: props.chatStyles,
      flowId: props.flowId,
      autoReply: props.autoReply ?? AutoReply.Random,
      dataSchemaOrder: props.dataSchemaOrder || [],
      widgetLayout: props.widgetLayout,
      createdAt: props.createdAt || new Date(),
      updatedAt: props.updatedAt || new Date(),
    };

    const session = new Session(propsWithDefaults, id);
    return Result.ok(session);
  }

  public update(props: Partial<SessionProps>): Result<void> {
    try {
      Object.assign(this.props, {
        ...props,
        updatedAt: new Date(),
      });
      return Result.ok();
    } catch (error) {
      return Result.fail(`Failed to update session: ${error}`);
    }
  }

  public setName(name: string): void {
    this.props.title = name;
  }

<<<<<<< HEAD
  public addCard(cardId: UniqueEntityID, cardType: CardType): Result<void> {
    if ((cardType === CardType.Plot || cardType === CardType.Scenario) && this.plotCard) {
      return Result.fail("Scenario card already exists");
=======
  public addCard(
    cardId: UniqueEntityID,
    cardType: CardType,
  ): Result<void> {
    if (cardType === CardType.Plot && this.plotCard) {
      return Result.fail("Plot card already exists");
>>>>>>> 2e6f6948
    }
    this.props.allCards.push({
      id: cardId,
      type: cardType,
      enabled: true,
    });
    return Result.ok();
  }

  public deleteCard(cardId: UniqueEntityID): void {
    this.props.allCards = this.allCards.filter(
      (card) => !card.id.equals(cardId),
    );
  }

  public setCardEnabled(cardId: UniqueEntityID, enabled: boolean): void {
    const card = this.props.allCards.find((card) => card.id.equals(cardId));
    if (card) {
      card.enabled = enabled;
    }
  }

  public setUserCharacterCardId(
    characterCardId: UniqueEntityID | null,
  ): Result<void> {
    if (
      characterCardId &&
      !this.characterCards.find((item) => item.id.equals(characterCardId))
    ) {
      return Result.fail("Character card not found in session");
    }

    this.props.userCharacterCardId = characterCardId || undefined;
    return Result.ok();
  }

  public addMessage(messageId: UniqueEntityID): void {
    this.props.turnIds.push(messageId);
  }

  public swapMessages(
    messageId1: UniqueEntityID,
    messageId2: UniqueEntityID,
  ): void {
    const index1 = this.props.turnIds.findIndex((id) => id.equals(messageId1));
    const index2 = this.props.turnIds.findIndex((id) => id.equals(messageId2));

    if (index1 !== -1 && index2 !== -1) {
      [this.props.turnIds[index1], this.props.turnIds[index2]] = [
        this.props.turnIds[index2],
        this.props.turnIds[index1],
      ];
    }
  }

  public deleteMessage(messageId: UniqueEntityID): void {
    this.props.turnIds = this.props.turnIds.filter(
      (id) => !id.equals(messageId),
    );
  }

  public setBackgroundId(backgroundId: UniqueEntityID | null): void {
    this.props.backgroundId = backgroundId || undefined;
  }

  public setCoverId(coverId: UniqueEntityID | null): void {
    this.props.coverId = coverId || undefined;
  }

  public setTranslation(translation: TranslationConfig): void {
    this.props.translation = translation;
  }

  public setDataSchemaOrder(order: string[]): void {
    this.props.dataSchemaOrder = order;
  }

  public setWidgetLayout(layout: Array<{ i: string; x: number; y: number; w: number; h: number }> | undefined): void {
    this.props.widgetLayout = layout;
  }
}<|MERGE_RESOLUTION|>--- conflicted
+++ resolved
@@ -201,18 +201,12 @@
     this.props.title = name;
   }
 
-<<<<<<< HEAD
-  public addCard(cardId: UniqueEntityID, cardType: CardType): Result<void> {
-    if ((cardType === CardType.Plot || cardType === CardType.Scenario) && this.plotCard) {
-      return Result.fail("Scenario card already exists");
-=======
   public addCard(
     cardId: UniqueEntityID,
     cardType: CardType,
   ): Result<void> {
-    if (cardType === CardType.Plot && this.plotCard) {
-      return Result.fail("Plot card already exists");
->>>>>>> 2e6f6948
+    if ((cardType === CardType.Plot || cardType === CardType.Scenario) && this.plotCard) {
+      return Result.fail("Scenario card already exists");
     }
     this.props.allCards.push({
       id: cardId,
