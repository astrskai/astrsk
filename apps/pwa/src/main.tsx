--- conflicted
+++ resolved
@@ -4,11 +4,7 @@
 import { useInitializationStore, loadInitializationLog } from "@/shared/stores/initialization-store.tsx";
 import { InitializationScreen } from "@/shared/ui/initialization-screen";
 import { PwaRegister } from "@/app/providers/pwa-register";
-<<<<<<< HEAD
-import { runUnifiedMigrations } from "@/db/migrations";
-=======
-import { migrate, hasPendingMigrations } from "@/db/migrate.ts";
->>>>>>> 2e6f6948
+import { runUnifiedMigrations, hasPendingMigrations } from "@/db/migrations";
 import { logger } from "@/shared/lib/logger.ts";
 import { ClerkProvider, useAuth } from "@clerk/clerk-react";
 import { Buffer } from "buffer";
@@ -76,14 +72,9 @@
   // Track initialization time
   const startTime = performance.now();
 
-<<<<<<< HEAD
-  // Run all migrations (SQL + TypeScript) in timestamp order
-  await runUnifiedMigrations();
-=======
   // Initialize steps in the store
   const { initializeSteps, startStep, completeStep, warnStep, failStep, saveLog } =
     useInitializationStore.getState();
->>>>>>> 2e6f6948
 
   // Define all initialization steps
   initializeSteps([
@@ -191,7 +182,7 @@
     // Step 2: Migrate database (only if there are pending migrations)
     if (needsMigration) {
       logger.debug("🔨 Running database migrations...");
-      await migrate(onProgress);
+      await runUnifiedMigrations(onProgress);
     } else {
       logger.debug("⏭️ No pending migrations, skipping migration steps");
       // Mark migration steps as success immediately
