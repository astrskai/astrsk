--- conflicted
+++ resolved
@@ -1,10 +1,6 @@
 {
   "name": "electron",
-<<<<<<< HEAD
-  "version": "2.3.0",
-=======
   "version": "2.3.1",
->>>>>>> 321d7052
   "main": "./out/main/index.js",
   "build": {
     "productName": "astrsk"
