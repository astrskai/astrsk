--- conflicted
+++ resolved
@@ -1,10 +1,6 @@
 {
   "name": "astrsk-monorepo",
-<<<<<<< HEAD
-  "version": "2.3.0",
-=======
   "version": "2.3.1",
->>>>>>> 321d7052
   "private": true,
   "engines": {
     "node": ">=22.16.0",
